import * as path from "path";
import * as ts from "typescript";
import { CompilerOptions, LuaTarget } from "./CompilerOptions";
import { DecoratorKind } from "./Decorator";
import * as tstl from "./LuaAST";
import { LuaLibFeature } from "./LuaLib";
import { ContextType, TSHelper as tsHelper } from "./TSHelper";
import { TSTLErrors } from "./TSTLErrors";
import { luaKeywords, luaBuiltins } from "./LuaKeywords";

export type StatementVisitResult = tstl.Statement | tstl.Statement[] | undefined;
export type ExpressionVisitResult = tstl.Expression;
export enum ScopeType {
    File = 0x1,
    Function = 0x2,
    Switch = 0x4,
    Loop = 0x8,
    Conditional = 0x10,
    Block = 0x20,
}

interface SymbolInfo {
    symbol: ts.Symbol;
    firstSeenAtPos: number;
}

interface FunctionDefinitionInfo {
    referencedSymbols: Map<tstl.SymbolId, ts.Node[]>;
    definition?: tstl.VariableDeclarationStatement | tstl.AssignmentStatement;
}

interface Scope {
    type: ScopeType;
    id: number;
    referencedSymbols?: Map<tstl.SymbolId, ts.Node[]>;
    variableDeclarations?: tstl.VariableDeclarationStatement[];
    functionDefinitions?: Map<tstl.SymbolId, FunctionDefinitionInfo>;
    importStatements?: tstl.Statement[];
    loopContinued?: boolean;
}

export interface EmitResolver {
    isValueAliasDeclaration(node: ts.Node): boolean;
    isReferencedAliasDeclaration(node: ts.Node, checkChildren?: boolean): boolean;
    isTopLevelValueImportEqualsWithEntityName(node: ts.ImportEqualsDeclaration): boolean;
    moduleExportsSomeValue(moduleReferenceExpression: ts.Expression): boolean;
}

export interface DiagnosticsProducingTypeChecker extends ts.TypeChecker {
    getEmitResolver(sourceFile?: ts.SourceFile, cancellationToken?: ts.CancellationToken): EmitResolver;
}

export class LuaTransformer {
    protected isStrict: boolean;
    protected luaTarget: LuaTarget;

    protected checker: DiagnosticsProducingTypeChecker;
    protected options: CompilerOptions;

    // Resolver is lazy-initialized in transformSourceFile to avoid type-checking all files
    protected resolver!: EmitResolver;

    protected isModule = false;
    protected currentSourceFile?: ts.SourceFile;

    protected currentNamespace: ts.ModuleDeclaration | undefined;
    protected classStack: ts.ClassLikeDeclaration[] = [];

    protected scopeStack: Scope[] = [];
    protected genVarCounter = 0;

    protected luaLibFeatureSet = new Set<LuaLibFeature>();

    protected symbolInfo = new Map<tstl.SymbolId, SymbolInfo>();
    protected symbolIds = new Map<ts.Symbol, tstl.SymbolId>();

    protected genSymbolIdCounter = 0;

    protected readonly typeValidationCache: Map<ts.Type, Set<ts.Type>> = new Map<ts.Type, Set<ts.Type>>();

    public constructor(protected program: ts.Program) {
        this.checker = (program as any).getDiagnosticsProducingTypeChecker();
        this.options = program.getCompilerOptions();
        this.isStrict =
            this.options.alwaysStrict !== undefined ||
            (this.options.strict !== undefined && this.options.alwaysStrict !== false) ||
            (this.isModule && this.options.target !== undefined && this.options.target >= ts.ScriptTarget.ES2015);

        this.luaTarget = this.options.luaTarget || LuaTarget.LuaJIT;

        this.setupState();
    }

    protected setupState(): void {
        this.genVarCounter = 0;
        this.currentSourceFile = undefined;
        this.isModule = false;
        this.scopeStack = [];
        this.classStack = [];
        this.luaLibFeatureSet = new Set<LuaLibFeature>();
        this.symbolIds = new Map();
        this.symbolInfo = new Map();
        this.genSymbolIdCounter = 1;
    }

    public transformSourceFile(node: ts.SourceFile): [tstl.Block, Set<LuaLibFeature>] {
        this.setupState();

        this.currentSourceFile = node;

        // Use `getParseTreeNode` to get original SourceFile node, before it was substituted by custom transformers.
        // It's required because otherwise `getEmitResolver` won't use cached diagnostics, produced in `emitWorker`
        // and would try to re-analyze the file, which would fail because of replaced nodes.
        const originalSourceFile = ts.getParseTreeNode(node, ts.isSourceFile) || node;
        this.resolver = this.checker.getEmitResolver(originalSourceFile);

        let statements: tstl.Statement[] = [];
        if (node.flags & ts.NodeFlags.JsonFile) {
            this.isModule = false;

            const statement = node.statements[0];
            if (!statement || !ts.isExpressionStatement(statement)) {
                throw TSTLErrors.InvalidJsonFileContent(node);
            }

            statements.push(tstl.createReturnStatement([this.transformExpression(statement.expression)]));
        } else {
            this.pushScope(ScopeType.File);

            this.isModule = tsHelper.isFileModule(node);
            statements = this.performHoisting(this.transformStatements(node.statements));

            this.popScope();

            if (this.isModule) {
                // local exports = {}
                statements.unshift(
                    tstl.createVariableDeclarationStatement(
                        this.createExportsIdentifier(),
                        tstl.createTableExpression()
                    )
                );

                // return exports
                statements.push(tstl.createReturnStatement([this.createExportsIdentifier()]));
            }
        }

        return [tstl.createBlock(statements, node), this.luaLibFeatureSet];
    }

    public transformStatement(node: ts.Statement): StatementVisitResult {
        // Ignore declarations
        if (node.modifiers && node.modifiers.some(modifier => modifier.kind === ts.SyntaxKind.DeclareKeyword)) {
            return undefined;
        }

        switch (node.kind) {
            // Block
            case ts.SyntaxKind.Block:
                return this.transformBlockAsDoStatement(node as ts.Block);
            // Declaration Statements
            case ts.SyntaxKind.ExportDeclaration:
                return this.transformExportDeclaration(node as ts.ExportDeclaration);
            case ts.SyntaxKind.ImportDeclaration:
                return this.transformImportDeclaration(node as ts.ImportDeclaration);
            case ts.SyntaxKind.ImportEqualsDeclaration:
                return this.transformImportEqualsDeclaration(node as ts.ImportEqualsDeclaration);
            case ts.SyntaxKind.ClassDeclaration:
                return this.transformClassDeclaration(node as ts.ClassDeclaration);
            case ts.SyntaxKind.ModuleDeclaration:
                return this.transformModuleDeclaration(node as ts.ModuleDeclaration);
            case ts.SyntaxKind.EnumDeclaration:
                return this.transformEnumDeclaration(node as ts.EnumDeclaration);
            case ts.SyntaxKind.FunctionDeclaration:
                return this.transformFunctionDeclaration(node as ts.FunctionDeclaration);
            case ts.SyntaxKind.TypeAliasDeclaration:
                return this.transformTypeAliasDeclaration(node as ts.TypeAliasDeclaration);
            case ts.SyntaxKind.InterfaceDeclaration:
                return this.transformInterfaceDeclaration(node as ts.InterfaceDeclaration);
            // Statements
            case ts.SyntaxKind.VariableStatement:
                return this.transformVariableStatement(node as ts.VariableStatement);
            case ts.SyntaxKind.ExpressionStatement:
                return this.transformExpressionStatement(node as ts.ExpressionStatement);
            case ts.SyntaxKind.ReturnStatement:
                return this.transformReturnStatement(node as ts.ReturnStatement);
            case ts.SyntaxKind.IfStatement:
                return this.transformIfStatement(node as ts.IfStatement);
            case ts.SyntaxKind.WhileStatement:
                return this.transformWhileStatement(node as ts.WhileStatement);
            case ts.SyntaxKind.DoStatement:
                return this.transformDoStatement(node as ts.DoStatement);
            case ts.SyntaxKind.ForStatement:
                return this.transformForStatement(node as ts.ForStatement);
            case ts.SyntaxKind.ForOfStatement:
                return this.transformForOfStatement(node as ts.ForOfStatement);
            case ts.SyntaxKind.ForInStatement:
                return this.transformForInStatement(node as ts.ForInStatement);
            case ts.SyntaxKind.SwitchStatement:
                return this.transformSwitchStatement(node as ts.SwitchStatement);
            case ts.SyntaxKind.BreakStatement:
                return this.transformBreakStatement(node as ts.BreakStatement);
            case ts.SyntaxKind.TryStatement:
                return this.transformTryStatement(node as ts.TryStatement);
            case ts.SyntaxKind.ThrowStatement:
                return this.transformThrowStatement(node as ts.ThrowStatement);
            case ts.SyntaxKind.ContinueStatement:
                return this.transformContinueStatement(node as ts.ContinueStatement);
            case ts.SyntaxKind.EmptyStatement:
                return this.transformEmptyStatement(node as ts.EmptyStatement);
            case ts.SyntaxKind.NotEmittedStatement:
                return undefined;
            default:
                throw TSTLErrors.UnsupportedKind("Statement", node.kind, node);
        }
    }

    /** Converts an array of ts.Statements into an array of tstl.Statements */
    protected transformStatements(statements: readonly ts.Statement[]): tstl.Statement[] {
        const tstlStatements: tstl.Statement[] = [];
        (statements as ts.Statement[]).forEach(statement => {
            tstlStatements.push(...this.statementVisitResultToArray(this.transformStatement(statement)));
        });
        return tstlStatements;
    }

    public transformBlock(block: ts.Block): tstl.Block {
        this.pushScope(ScopeType.Block);
        const statements = this.performHoisting(this.transformStatements(block.statements));
        this.popScope();
        return tstl.createBlock(statements, block);
    }

    public transformBlockAsDoStatement(block: ts.Block): StatementVisitResult {
        this.pushScope(ScopeType.Block);
        const statements = this.performHoisting(this.transformStatements(block.statements));
        this.popScope();
        return tstl.createDoStatement(statements, block);
    }

    public transformExportDeclaration(statement: ts.ExportDeclaration): StatementVisitResult {
        if (statement.exportClause) {
            if (
                statement.exportClause.elements.some(
                    e =>
                        (e.name !== undefined && e.name.originalKeywordKind === ts.SyntaxKind.DefaultKeyword) ||
                        (e.propertyName !== undefined &&
                            e.propertyName.originalKeywordKind === ts.SyntaxKind.DefaultKeyword)
                )
            ) {
                throw TSTLErrors.UnsupportedDefaultExport(statement);
            }

            if (!this.resolver.isValueAliasDeclaration(statement)) {
                return undefined;
            }

            const exportSpecifiers = statement.exportClause.elements.filter(e =>
                this.resolver.isValueAliasDeclaration(e)
            );

            if (statement.moduleSpecifier === undefined) {
                return exportSpecifiers.map(specifier => {
                    let exportedIdentifier: tstl.Expression | undefined;
                    if (specifier.propertyName !== undefined) {
                        exportedIdentifier = this.transformIdentifier(specifier.propertyName);
                    } else {
                        const exportedSymbol = this.checker.getExportSpecifierLocalTargetSymbol(specifier);
                        exportedIdentifier = this.createShorthandIdentifier(exportedSymbol, specifier.name);
                    }

                    return tstl.createAssignmentStatement(
                        this.createExportedIdentifier(this.transformIdentifier(specifier.name)),
                        exportedIdentifier
                    );
                });
            }

            // First transpile as import clause
            const importClause = ts.createImportClause(
                undefined,
                ts.createNamedImports(exportSpecifiers.map(s => ts.createImportSpecifier(s.propertyName, s.name)))
            );

            const importDeclaration = ts.createImportDeclaration(
                statement.decorators,
                statement.modifiers,
                importClause,
                statement.moduleSpecifier
            );

            // Wrap in block to prevent imports from hoisting out of `do` statement
            const block = ts.createBlock([importDeclaration]);
            const result = this.transformBlock(block).statements;

            // Now the module is imported, add the imports to the export table
            for (const specifier of exportSpecifiers) {
                result.push(
                    tstl.createAssignmentStatement(
                        this.createExportedIdentifier(this.transformIdentifier(specifier.name)),
                        this.transformIdentifier(specifier.name)
                    )
                );
            }

            // Wrap this in a DoStatement to prevent polluting the scope.
            return tstl.createDoStatement(this.filterUndefined(result), statement);
        } else {
            if (statement.moduleSpecifier === undefined) {
                throw TSTLErrors.InvalidExportDeclaration(statement);
            }

            if (!this.resolver.moduleExportsSomeValue(statement.moduleSpecifier)) {
                return undefined;
            }

            const moduleRequire = this.createModuleRequire(statement.moduleSpecifier as ts.StringLiteral);
            const tempModuleIdentifier = tstl.createIdentifier("__TSTL_export");

            const declaration = tstl.createVariableDeclarationStatement(tempModuleIdentifier, moduleRequire);

            const forKey = tstl.createIdentifier("____exportKey");
            const forValue = tstl.createIdentifier("____exportValue");

            const body = tstl.createBlock([
                tstl.createAssignmentStatement(
                    tstl.createTableIndexExpression(this.createExportsIdentifier(), forKey),
                    forValue
                ),
            ]);

            const pairsIdentifier = tstl.createIdentifier("pairs");
            const forIn = tstl.createForInStatement(
                body,
                [tstl.cloneIdentifier(forKey), tstl.cloneIdentifier(forValue)],
                [tstl.createCallExpression(pairsIdentifier, [tstl.cloneIdentifier(tempModuleIdentifier)])]
            );

            // Wrap this in a DoStatement to prevent polluting the scope.
            return tstl.createDoStatement([declaration, forIn], statement);
        }
    }

    public transformImportDeclaration(statement: ts.ImportDeclaration): StatementVisitResult {
        if (statement.importClause && !statement.importClause.namedBindings) {
            throw TSTLErrors.DefaultImportsNotSupported(statement);
        }

        const result: tstl.Statement[] = [];

        const scope = this.peekScope();
        if (scope === undefined) {
            throw TSTLErrors.UndefinedScope();
        }
        if (!this.options.noHoisting && !scope.importStatements) {
            scope.importStatements = [];
        }

        const moduleSpecifier = statement.moduleSpecifier as ts.StringLiteral;
        const importPath = moduleSpecifier.text.replace(new RegExp('"', "g"), "");

        if (!statement.importClause) {
            const requireCall = this.createModuleRequire(statement.moduleSpecifier as ts.StringLiteral);
            result.push(tstl.createExpressionStatement(requireCall));
            if (scope.importStatements) {
                scope.importStatements.push(...result);
                return undefined;
            } else {
                return result;
            }
        }

        const imports = statement.importClause.namedBindings;
        if (imports === undefined) {
            throw TSTLErrors.UnsupportedImportType(statement.importClause);
        }

        const type = this.checker.getTypeAtLocation(imports);
        const shouldResolve = !tsHelper.getCustomDecorators(type, this.checker).has(DecoratorKind.NoResolution);
        const requireCall = this.createModuleRequire(statement.moduleSpecifier as ts.StringLiteral, shouldResolve);

        if (ts.isNamedImports(imports)) {
            const filteredElements = imports.elements.filter(e => {
                const decorators = tsHelper.getCustomDecorators(this.checker.getTypeAtLocation(e), this.checker);
                return (
                    this.resolver.isReferencedAliasDeclaration(e) &&
                    !decorators.has(DecoratorKind.Extension) &&
                    !decorators.has(DecoratorKind.MetaExtension)
                );
            });

            // Elide import if all imported types are extension classes
            if (filteredElements.length === 0) {
                return undefined;
            }

            const tstlIdentifier = (name: string) => "__TSTL_" + tsHelper.fixInvalidLuaIdentifier(name);
            const importUniqueName = tstl.createIdentifier(tstlIdentifier(path.basename(importPath)));
            const requireStatement = tstl.createVariableDeclarationStatement(
                tstl.createIdentifier(tstlIdentifier(path.basename(importPath))),
                requireCall,
                statement
            );
            result.push(requireStatement);

            filteredElements.forEach(importSpecifier => {
                if (importSpecifier.propertyName) {
                    const propertyName = this.transformPropertyName(importSpecifier.propertyName);
                    const renamedImport = tstl.createVariableDeclarationStatement(
                        this.transformIdentifier(importSpecifier.name),
                        tstl.createTableIndexExpression(importUniqueName, propertyName),
                        importSpecifier
                    );
                    result.push(renamedImport);
                } else {
                    const name = tstl.createStringLiteral(importSpecifier.name.text);
                    const namedImport = tstl.createVariableDeclarationStatement(
                        this.transformIdentifier(importSpecifier.name),
                        tstl.createTableIndexExpression(importUniqueName, name),
                        importSpecifier
                    );
                    result.push(namedImport);
                }
            });
            if (scope.importStatements) {
                scope.importStatements.push(...result);
                return undefined;
            } else {
                return result;
            }
        } else if (ts.isNamespaceImport(imports)) {
            if (!this.resolver.isReferencedAliasDeclaration(imports)) {
                return undefined;
            }

            const requireStatement = tstl.createVariableDeclarationStatement(
                this.transformIdentifier(imports.name),
                requireCall,
                statement
            );
            result.push(requireStatement);
            if (scope.importStatements) {
                scope.importStatements.push(...result);
                return undefined;
            } else {
                return result;
            }
        }
    }

    protected createModuleRequire(moduleSpecifier: ts.StringLiteral, resolveModule = true): tstl.CallExpression {
        const modulePathString = resolveModule
            ? this.getImportPath(moduleSpecifier.text.replace(new RegExp('"', "g"), ""), moduleSpecifier)
            : moduleSpecifier.text;
        const modulePath = tstl.createStringLiteral(modulePathString);
        return tstl.createCallExpression(tstl.createIdentifier("require"), [modulePath], moduleSpecifier);
    }

    protected validateClassElement(element: ts.ClassElement): void {
        if (element.name && (ts.isStringLiteral(element.name) || ts.isIdentifier(element.name))) {
            if (tsHelper.isStatic(element) && element.name.text === "new") {
                throw TSTLErrors.ForbiddenStaticClassPropertyName(element, element.name.text);
            }
        }
    }

    public transformImportEqualsDeclaration(declaration: ts.ImportEqualsDeclaration): StatementVisitResult {
        const name = this.transformIdentifier(declaration.name);
        let expression: tstl.Expression;
        if (ts.isExternalModuleReference(declaration.moduleReference)) {
            if (!this.resolver.isReferencedAliasDeclaration(declaration)) {
                return undefined;
            }

            expression = this.transformExternalModuleReference(declaration.moduleReference);
        } else {
            if (this.currentSourceFile === undefined) {
                throw TSTLErrors.MissingSourceFile();
            }

            const shouldEmit =
                this.resolver.isReferencedAliasDeclaration(declaration) ||
                (!ts.isExternalModule(this.currentSourceFile) &&
                    this.resolver.isTopLevelValueImportEqualsWithEntityName(declaration));

            if (!shouldEmit) {
                return undefined;
            }

            expression = this.transformEntityName(declaration.moduleReference);
        }

        return this.createHoistableVariableDeclarationStatement(name, expression, declaration);
    }

    public transformExternalModuleReference(
        externalModuleReference: ts.ExternalModuleReference
    ): ExpressionVisitResult {
        // TODO: Should `externalModuleReference` be original node?
        return this.createModuleRequire(externalModuleReference.expression as ts.StringLiteral);
    }

    protected transformEntityName(entityName: ts.EntityName): ExpressionVisitResult {
        return ts.isQualifiedName(entityName)
            ? this.transformQualifiedName(entityName)
            : this.transformIdentifierExpression(entityName);
    }

    public transformQualifiedName(qualifiedName: ts.QualifiedName): ExpressionVisitResult {
        const right = tstl.createStringLiteral(this.getIdentifierText(qualifiedName.right), qualifiedName.right);
        const left = this.transformEntityName(qualifiedName.left);

        return tstl.createTableIndexExpression(left, right, qualifiedName);
    }

    public transformClassDeclaration(
        statement: ts.ClassLikeDeclaration,
        nameOverride?: tstl.Identifier
    ): StatementVisitResult {
        this.classStack.push(statement);

        if (statement.name === undefined && nameOverride === undefined) {
            throw TSTLErrors.MissingClassName(statement);
        }

        let className: tstl.Identifier;
        let classNameText: string;
        if (nameOverride !== undefined) {
            className = nameOverride;
            classNameText = nameOverride.text;
        } else if (statement.name !== undefined) {
            className = this.transformIdentifier(statement.name);
            classNameText = statement.name.text;
        } else {
            throw TSTLErrors.MissingClassName(statement);
        }

        const decorators = tsHelper.getCustomDecorators(this.checker.getTypeAtLocation(statement), this.checker);

        // Find out if this class is extension of existing class
        const extensionDirective = decorators.get(DecoratorKind.Extension);
        const isExtension = extensionDirective !== undefined;

        const isMetaExtension = decorators.has(DecoratorKind.MetaExtension);

        if (isExtension && isMetaExtension) {
            throw TSTLErrors.InvalidExtensionMetaExtension(statement);
        }

        if ((isExtension || isMetaExtension) && this.getIdentifierExportScope(className) !== undefined) {
            // Cannot export extension classes
            throw TSTLErrors.InvalidExportsExtension(statement);
        }

        // Get type that is extended
        const extendsType = tsHelper.getExtendedType(statement, this.checker);

        if (!(isExtension || isMetaExtension) && extendsType) {
            // Non-extensions cannot extend extension classes
            const extendsDecorators = tsHelper.getCustomDecorators(extendsType, this.checker);
            if (extendsDecorators.has(DecoratorKind.Extension) || extendsDecorators.has(DecoratorKind.MetaExtension)) {
                throw TSTLErrors.InvalidExtendsExtension(statement);
            }
        }

        // You cannot extend LuaTable classes
        if (extendsType) {
            const decorators = tsHelper.getCustomDecorators(extendsType, this.checker);
            if (decorators.has(DecoratorKind.LuaTable)) {
                throw TSTLErrors.InvalidExtendsLuaTable(statement);
            }
        }

        // LuaTable classes must be ambient
        if (decorators.has(DecoratorKind.LuaTable) && !tsHelper.isAmbient(statement)) {
            throw TSTLErrors.ForbiddenLuaTableNonDeclaration(statement);
        }

        // Get all properties with value
        const properties = statement.members.filter(ts.isPropertyDeclaration).filter(member => member.initializer);

        // Divide properties into static and non-static
        const staticFields = properties.filter(tsHelper.isStatic);
        const instanceFields = properties.filter(prop => !tsHelper.isStatic(prop));

        const result: tstl.Statement[] = [];

        // Overwrite the original className with the class we are overriding for extensions
        if (isMetaExtension) {
            if (!extendsType) {
                throw TSTLErrors.MissingMetaExtension(statement);
            }

            const extendsName = tstl.createStringLiteral(extendsType.symbol.escapedName as string);
            className = tstl.createIdentifier("__meta__" + extendsName.value);

            // local className = debug.getregistry()["extendsName"]
            const assignDebugCallIndex = tstl.createVariableDeclarationStatement(
                className,
                tstl.createTableIndexExpression(
                    tstl.createCallExpression(
                        tstl.createTableIndexExpression(
                            tstl.createIdentifier("debug"),
                            tstl.createStringLiteral("getregistry")
                        ),
                        []
                    ),
                    extendsName
                ),
                statement
            );

            result.push(assignDebugCallIndex);
        }

        if (extensionDirective !== undefined) {
            const extensionNameArg = extensionDirective.args[0];
            if (extensionNameArg) {
                className = tstl.createIdentifier(extensionNameArg);
            } else if (extendsType) {
                className = tstl.createIdentifier(extendsType.symbol.escapedName as string);
            }
        }

        let localClassName: tstl.Identifier;
        if (this.isUnsafeName(className.text)) {
            localClassName = tstl.createIdentifier(this.createSafeName(className.text), undefined, className.symbolId);
            tstl.setNodePosition(localClassName, className);
        } else {
            localClassName = className;
        }

        if (!isExtension && !isMetaExtension) {
            const classCreationMethods = this.createClassCreationMethods(
                statement,
                className,
                localClassName,
                classNameText,
                extendsType
            );
            result.push(...classCreationMethods);
        } else {
            for (const f of instanceFields) {
                const fieldName = this.transformPropertyName(f.name);

                const value = f.initializer !== undefined ? this.transformExpression(f.initializer) : undefined;

                // className["fieldName"]
                const classField = tstl.createTableIndexExpression(tstl.cloneIdentifier(className), fieldName);

                // className["fieldName"] = value;
                const assignClassField = tstl.createAssignmentStatement(classField, value);

                result.push(assignClassField);
            }
        }

        // Find first constructor with body
        if (!isExtension && !isMetaExtension) {
            const constructor = statement.members.filter(
                n => ts.isConstructorDeclaration(n) && n.body
            )[0] as ts.ConstructorDeclaration;
            if (constructor) {
                // Add constructor plus initialization of instance fields
                const constructorResult = this.transformConstructorDeclaration(
                    constructor,
                    localClassName,
                    instanceFields,
                    statement
                );
                result.push(...this.statementVisitResultToArray(constructorResult));
            } else if (!extendsType) {
                // Generate a constructor if none was defined in a base class
                const constructorResult = this.transformConstructorDeclaration(
                    ts.createConstructor([], [], [], ts.createBlock([], true)),
                    localClassName,
                    instanceFields,
                    statement
                );
                result.push(...this.statementVisitResultToArray(constructorResult));
            } else if (
                instanceFields.length > 0 ||
                statement.members.some(m => tsHelper.isGetAccessorOverride(m, statement, this.checker))
            ) {
                // Generate a constructor if none was defined in a class with instance fields that need initialization
                // localClassName.prototype.____constructor = function(self, ...)
                //     baseClassName.prototype.____constructor(self, ...)
                //     ...
                const constructorBody = this.transformClassInstanceFields(statement, instanceFields);
                const superCall = tstl.createExpressionStatement(
                    tstl.createCallExpression(
                        tstl.createTableIndexExpression(
                            this.transformSuperKeyword(ts.createSuper()),
                            tstl.createStringLiteral("____constructor")
                        ),
                        [this.createSelfIdentifier(), tstl.createDotsLiteral()]
                    )
                );
                constructorBody.unshift(superCall);
                const constructorFunction = tstl.createFunctionExpression(
                    tstl.createBlock(constructorBody),
                    [this.createSelfIdentifier()],
                    tstl.createDotsLiteral(),
                    undefined,
                    tstl.FunctionExpressionFlags.Declaration
                );
                result.push(
                    tstl.createAssignmentStatement(
                        this.createConstructorName(localClassName),
                        constructorFunction,
                        statement
                    )
                );
            }
        }

        // Transform get accessors
        statement.members.filter(ts.isGetAccessor).forEach(getAccessor => {
            const transformResult = this.transformGetAccessorDeclaration(getAccessor, localClassName);
            result.push(...this.statementVisitResultToArray(transformResult));
        });

        // Transform set accessors
        statement.members.filter(ts.isSetAccessor).forEach(setAccessor => {
            const transformResult = this.transformSetAccessorDeclaration(setAccessor, localClassName);
            result.push(...this.statementVisitResultToArray(transformResult));
        });

        // Transform methods
        statement.members.filter(ts.isMethodDeclaration).forEach(method => {
            const methodResult = this.transformMethodDeclaration(
                method,
                localClassName,
                isExtension || isMetaExtension
            );
            result.push(...this.statementVisitResultToArray(methodResult));
        });

        // Add static declarations
        for (const field of staticFields) {
            this.validateClassElement(field);

            const fieldName = this.transformPropertyName(field.name);
            const value = field.initializer ? this.transformExpression(field.initializer) : undefined;

            const classField = tstl.createTableIndexExpression(tstl.cloneIdentifier(localClassName), fieldName);

            const fieldAssign = tstl.createAssignmentStatement(classField, value);

            result.push(fieldAssign);
        }

        const decorationStatement = this.createConstructorDecorationStatement(statement);
        if (decorationStatement) {
            result.push(decorationStatement);
        }

        this.classStack.pop();

        return result;
    }

    protected createClassCreationMethods(
        statement: ts.ClassLikeDeclarationBase,
        className: tstl.Identifier,
        localClassName: tstl.Identifier,
        classNameText: string,
        extendsType?: ts.Type
    ): tstl.Statement[] {
        const result: tstl.Statement[] = [];

        // [____exports.]className = {}
        const classTable: tstl.Expression = tstl.createTableExpression([]);

        const classVar = this.createLocalOrExportedOrGlobalDeclaration(className, classTable, statement);
        result.push(...classVar);

        const exportScope = this.getIdentifierExportScope(className);
        if (exportScope) {
            // local localClassName = ____exports.className
            result.push(
                tstl.createVariableDeclarationStatement(
                    localClassName,
                    this.createExportedIdentifier(tstl.cloneIdentifier(className), exportScope)
                )
            );
        }

        // localClassName.name = className
        result.push(
            tstl.createAssignmentStatement(
                tstl.createTableIndexExpression(tstl.cloneIdentifier(localClassName), tstl.createStringLiteral("name")),
                tstl.createStringLiteral(classNameText),
                statement
            )
        );

        // localClassName.____getters = {}
        if (statement.members.some(m => ts.isGetAccessor(m) && tsHelper.isStatic(m))) {
            const classGetters = tstl.createTableIndexExpression(
                tstl.cloneIdentifier(localClassName),
                tstl.createStringLiteral("____getters")
            );
            const assignClassGetters = tstl.createAssignmentStatement(
                classGetters,
                tstl.createTableExpression(),
                statement
            );
            result.push(assignClassGetters);

            this.importLuaLibFeature(LuaLibFeature.ClassIndex);
        }

        // localClassName.__index = localClassName
        const classIndex = tstl.createTableIndexExpression(
            tstl.cloneIdentifier(localClassName),
            tstl.createStringLiteral("__index")
        );
        const assignClassIndex = tstl.createAssignmentStatement(
            classIndex,
            tstl.cloneIdentifier(localClassName),
            statement
        );
        result.push(assignClassIndex);

        // localClassName.____setters = {}
        if (statement.members.some(m => ts.isSetAccessor(m) && tsHelper.isStatic(m))) {
            const classSetters = tstl.createTableIndexExpression(
                tstl.cloneIdentifier(localClassName),
                tstl.createStringLiteral("____setters")
            );
            const assignClassSetters = tstl.createAssignmentStatement(
                classSetters,
                tstl.createTableExpression(),
                statement
            );
            result.push(assignClassSetters);

            this.importLuaLibFeature(LuaLibFeature.ClassNewIndex);
        }

        // localClassName.prototype = {}
        const createClassPrototype = () =>
            tstl.createTableIndexExpression(
                tstl.cloneIdentifier(localClassName),
                tstl.createStringLiteral("prototype")
            );
        const classPrototypeTable = tstl.createTableExpression();
        const assignClassPrototype = tstl.createAssignmentStatement(
            createClassPrototype(),
            classPrototypeTable,
            statement
        );
        result.push(assignClassPrototype);

        // localClassName.prototype.____getters = {}
        if (statement.members.some(m => ts.isGetAccessor(m) && !tsHelper.isStatic(m))) {
            const classPrototypeGetters = tstl.createTableIndexExpression(
                createClassPrototype(),
                tstl.createStringLiteral("____getters")
            );
            const assignClassPrototypeGetters = tstl.createAssignmentStatement(
                classPrototypeGetters,
                tstl.createTableExpression(),
                statement
            );
            result.push(assignClassPrototypeGetters);
        }

        const classPrototypeIndex = tstl.createTableIndexExpression(
            createClassPrototype(),
            tstl.createStringLiteral("__index")
        );
        if (tsHelper.hasGetAccessorInClassOrAncestor(statement, false, this.checker)) {
            // localClassName.prototype.__index = __TS_Index(localClassName.prototype)
            const assignClassPrototypeIndex = tstl.createAssignmentStatement(
                classPrototypeIndex,
                this.transformLuaLibFunction(LuaLibFeature.Index, undefined, createClassPrototype()),
                statement
            );
            result.push(assignClassPrototypeIndex);
        } else {
            // localClassName.prototype.__index = localClassName.prototype
            const assignClassPrototypeIndex = tstl.createAssignmentStatement(
                classPrototypeIndex,
                createClassPrototype(),
                statement
            );
            result.push(assignClassPrototypeIndex);
        }

        if (statement.members.some(m => ts.isSetAccessor(m) && !tsHelper.isStatic(m))) {
            // localClassName.prototype.____setters = {}
            const classPrototypeSetters = tstl.createTableIndexExpression(
                createClassPrototype(),
                tstl.createStringLiteral("____setters")
            );
            const assignClassPrototypeSetters = tstl.createAssignmentStatement(
                classPrototypeSetters,
                tstl.createTableExpression(),
                statement
            );
            result.push(assignClassPrototypeSetters);
        }

        if (tsHelper.hasSetAccessorInClassOrAncestor(statement, false, this.checker)) {
            // localClassName.prototype.__newindex = __TS_NewIndex(localClassName.prototype)
            const classPrototypeNewIndex = tstl.createTableIndexExpression(
                createClassPrototype(),
                tstl.createStringLiteral("__newindex")
            );
            const assignClassPrototypeIndex = tstl.createAssignmentStatement(
                classPrototypeNewIndex,
                this.transformLuaLibFunction(LuaLibFeature.NewIndex, undefined, createClassPrototype()),
                statement
            );
            result.push(assignClassPrototypeIndex);
        }

        // localClassName.prototype.constructor = localClassName
        const classPrototypeConstructor = tstl.createTableIndexExpression(
            createClassPrototype(),
            tstl.createStringLiteral("constructor")
        );
        const assignClassPrototypeConstructor = tstl.createAssignmentStatement(
            classPrototypeConstructor,
            tstl.cloneIdentifier(localClassName),
            statement
        );
        result.push(assignClassPrototypeConstructor);

        const hasStaticGetters = tsHelper.hasGetAccessorInClassOrAncestor(statement, true, this.checker);
        const hasStaticSetters = tsHelper.hasSetAccessorInClassOrAncestor(statement, true, this.checker);

        if (extendsType) {
            const extendedTypeNode = tsHelper.getExtendedTypeNode(statement, this.checker);
            if (extendedTypeNode === undefined) {
                throw TSTLErrors.UndefinedTypeNode(statement);
            }

            // localClassName.____super = extendsExpression
            const createClassBase = () =>
                tstl.createTableIndexExpression(
                    tstl.cloneIdentifier(localClassName),
                    tstl.createStringLiteral("____super")
                );
            const assignClassBase = tstl.createAssignmentStatement(
                createClassBase(),
                this.transformExpression(extendedTypeNode.expression),
                extendedTypeNode.expression
            );
            result.push(assignClassBase);

            if (hasStaticGetters || hasStaticSetters) {
                const metatableFields: tstl.TableFieldExpression[] = [];
                if (hasStaticGetters) {
                    // __index = __TS__ClassIndex
                    metatableFields.push(
                        tstl.createTableFieldExpression(
                            tstl.createIdentifier("__TS__ClassIndex"),
                            tstl.createStringLiteral("__index"),
                            extendedTypeNode.expression
                        )
                    );
                } else {
                    // __index = localClassName.____super
                    metatableFields.push(
                        tstl.createTableFieldExpression(
                            createClassBase(),
                            tstl.createStringLiteral("__index"),
                            extendedTypeNode.expression
                        )
                    );
                }

                if (hasStaticSetters) {
                    // __newindex = __TS__ClassNewIndex
                    metatableFields.push(
                        tstl.createTableFieldExpression(
                            tstl.createIdentifier("__TS__ClassNewIndex"),
                            tstl.createStringLiteral("__newindex"),
                            extendedTypeNode.expression
                        )
                    );
                }

                const setClassMetatable = tstl.createExpressionStatement(
                    tstl.createCallExpression(
                        tstl.createIdentifier("setmetatable"),
                        [tstl.cloneIdentifier(localClassName), tstl.createTableExpression(metatableFields)],
                        extendedTypeNode.expression
                    )
                );
                result.push(setClassMetatable);
            } else {
                // setmetatable(localClassName, localClassName.____super)
                const setClassMetatable = tstl.createExpressionStatement(
                    tstl.createCallExpression(
                        tstl.createIdentifier("setmetatable"),
                        [tstl.cloneIdentifier(localClassName), createClassBase()],
                        extendedTypeNode.expression
                    )
                );
                result.push(setClassMetatable);
            }

            // setmetatable(localClassName.prototype, localClassName.____super.prototype)
            const basePrototype = tstl.createTableIndexExpression(
                createClassBase(),
                tstl.createStringLiteral("prototype")
            );
            const setClassPrototypeMetatable = tstl.createExpressionStatement(
                tstl.createCallExpression(tstl.createIdentifier("setmetatable"), [
                    createClassPrototype(),
                    basePrototype,
                ]),
                extendedTypeNode.expression
            );
            result.push(setClassPrototypeMetatable);
        } else if (hasStaticGetters || hasStaticSetters) {
            const metatableFields: tstl.TableFieldExpression[] = [];
            if (hasStaticGetters) {
                // __index = __TS__ClassIndex
                metatableFields.push(
                    tstl.createTableFieldExpression(
                        tstl.createIdentifier("__TS__ClassIndex"),
                        tstl.createStringLiteral("__index"),
                        statement
                    )
                );
            }

            if (hasStaticSetters) {
                // __newindex = __TS__ClassNewIndex
                metatableFields.push(
                    tstl.createTableFieldExpression(
                        tstl.createIdentifier("__TS__ClassNewIndex"),
                        tstl.createStringLiteral("__newindex"),
                        statement
                    )
                );
            }

            const setClassMetatable = tstl.createExpressionStatement(
                tstl.createCallExpression(tstl.createIdentifier("setmetatable"), [
                    tstl.cloneIdentifier(localClassName),
                    tstl.createTableExpression(metatableFields),
                ]),
                statement
            );
            result.push(setClassMetatable);
        }

        const newFuncStatements: tstl.Statement[] = [];

        // local self = setmetatable({}, localClassName.prototype)
        const assignSelf = tstl.createVariableDeclarationStatement(
            this.createSelfIdentifier(),
            tstl.createCallExpression(tstl.createIdentifier("setmetatable"), [
                tstl.createTableExpression(),
                createClassPrototype(),
            ])
        );
        newFuncStatements.push(assignSelf);

        // self:____constructor(...)
        const callConstructor = tstl.createExpressionStatement(
            tstl.createMethodCallExpression(this.createSelfIdentifier(), tstl.createIdentifier("____constructor"), [
                tstl.createDotsLiteral(),
            ])
        );
        newFuncStatements.push(callConstructor);

        // return self
        const returnSelf = tstl.createReturnStatement([this.createSelfIdentifier()]);
        newFuncStatements.push(returnSelf);

        // function localClassName.new(construct, ...) ... end
        // or function export.localClassName.new(construct, ...) ... end
        const newFunc = tstl.createAssignmentStatement(
            tstl.createTableIndexExpression(tstl.cloneIdentifier(localClassName), tstl.createStringLiteral("new")),
            tstl.createFunctionExpression(
                tstl.createBlock(newFuncStatements),
                undefined,
                tstl.createDotsLiteral(),
                undefined,
                tstl.FunctionExpressionFlags.Declaration
            )
        );
        result.push(newFunc);

        return result;
    }

    protected transformClassInstanceFields(
        classDeclaration: ts.ClassLikeDeclaration,
        instanceFields: ts.PropertyDeclaration[]
    ): tstl.Statement[] {
        const statements: tstl.Statement[] = [];

        for (const f of instanceFields) {
            this.validateClassElement(f);

            // Get identifier
            const fieldName = this.transformPropertyName(f.name);

            const value = f.initializer ? this.transformExpression(f.initializer) : undefined;

            // self[fieldName]
            const selfIndex = tstl.createTableIndexExpression(this.createSelfIdentifier(), fieldName);

            // self[fieldName] = value
            const assignClassField = tstl.createAssignmentStatement(selfIndex, value, f);

            statements.push(assignClassField);
        }

        const getOverrides = classDeclaration.members.filter(m =>
            tsHelper.isGetAccessorOverride(m, classDeclaration, this.checker)
        ) as ts.GetAccessorDeclaration[];

        for (const getter of getOverrides) {
            const getterName = this.transformPropertyName(getter.name);

            const resetGetter = tstl.createExpressionStatement(
                tstl.createCallExpression(tstl.createIdentifier("rawset"), [
                    this.createSelfIdentifier(),
                    getterName,
                    tstl.createNilLiteral(),
                ])
            );
            statements.push(resetGetter);
        }

        return statements;
    }

    protected createConstructorName(className: tstl.Identifier): tstl.TableIndexExpression {
        return tstl.createTableIndexExpression(
            tstl.createTableIndexExpression(tstl.cloneIdentifier(className), tstl.createStringLiteral("prototype")),
            tstl.createStringLiteral("____constructor")
        );
    }

    protected transformConstructorDeclaration(
        statement: ts.ConstructorDeclaration,
        className: tstl.Identifier,
        instanceFields: ts.PropertyDeclaration[],
        classDeclaration: ts.ClassLikeDeclaration
    ): StatementVisitResult {
        // Don't transform methods without body (overload declarations)
        if (!statement.body) {
            return undefined;
        }

        const bodyWithFieldInitializers: tstl.Statement[] = this.transformClassInstanceFields(
            classDeclaration,
            instanceFields
        );

        // Check for field declarations in constructor
        const constructorFieldsDeclarations = statement.parameters.filter(p => p.modifiers !== undefined);

        // Add in instance field declarations
        for (const declaration of constructorFieldsDeclarations) {
            const declarationName = this.transformIdentifier(declaration.name as ts.Identifier);
            if (declaration.initializer) {
                // self.declarationName = declarationName or initializer
                const assignment = tstl.createAssignmentStatement(
                    tstl.createTableIndexExpression(
                        this.createSelfIdentifier(),
                        tstl.createStringLiteral(declarationName.text)
                    ),
                    tstl.createBinaryExpression(
                        declarationName,
                        this.transformExpression(declaration.initializer),
                        tstl.SyntaxKind.OrOperator
                    )
                );
                bodyWithFieldInitializers.push(assignment);
            } else {
                // self.declarationName = declarationName
                const assignment = tstl.createAssignmentStatement(
                    tstl.createTableIndexExpression(
                        this.createSelfIdentifier(),
                        tstl.createStringLiteral(declarationName.text)
                    ),
                    declarationName
                );
                bodyWithFieldInitializers.push(assignment);
            }
        }

        // function className.constructor(self, params) ... end

        const [params, dotsLiteral, restParamName] = this.transformParameters(
            statement.parameters,
            this.createSelfIdentifier()
        );

        const [body] = this.transformFunctionBody(statement.parameters, statement.body, restParamName);

        // If there are field initializers and the first statement is a super call, hoist the super call to the top
        if (bodyWithFieldInitializers.length > 0 && statement.body && statement.body.statements.length > 0) {
            const firstStatement = statement.body.statements[0];
            if (
                ts.isExpressionStatement(firstStatement) &&
                ts.isCallExpression(firstStatement.expression) &&
                firstStatement.expression.expression.kind === ts.SyntaxKind.SuperKeyword
            ) {
                const superCall = body.shift();
                if (superCall) {
                    bodyWithFieldInitializers.unshift(superCall);
                }
            }
        }

        bodyWithFieldInitializers.push(...body);

        const block: tstl.Block = tstl.createBlock(bodyWithFieldInitializers);

        const result = tstl.createAssignmentStatement(
            this.createConstructorName(className),
            tstl.createFunctionExpression(
                block,
                params,
                dotsLiteral,
                restParamName,
                tstl.FunctionExpressionFlags.Declaration
            ),
            statement
        );

        return result;
    }

    public transformGetAccessorDeclaration(
        getAccessor: ts.GetAccessorDeclaration,
        className: tstl.Identifier
    ): StatementVisitResult {
        if (getAccessor.body === undefined) {
            return undefined;
        }

        this.validateClassElement(getAccessor);

        const name = this.transformIdentifier(getAccessor.name as ts.Identifier);

        const [body] = this.transformFunctionBody(getAccessor.parameters, getAccessor.body);
        const accessorFunction = tstl.createFunctionExpression(
            tstl.createBlock(body),
            [this.createSelfIdentifier()],
            undefined,
            undefined,
            tstl.FunctionExpressionFlags.Declaration
        );

        const methodTable = tsHelper.isStatic(getAccessor)
            ? tstl.cloneIdentifier(className)
            : tstl.createTableIndexExpression(tstl.cloneIdentifier(className), tstl.createStringLiteral("prototype"));

        const classGetters = tstl.createTableIndexExpression(methodTable, tstl.createStringLiteral("____getters"));
        const getter = tstl.createTableIndexExpression(classGetters, tstl.createStringLiteral(name.text));
        const assignGetter = tstl.createAssignmentStatement(getter, accessorFunction, getAccessor);
        return assignGetter;
    }

    public transformSetAccessorDeclaration(
        setAccessor: ts.SetAccessorDeclaration,
        className: tstl.Identifier
    ): StatementVisitResult {
        if (setAccessor.body === undefined) {
            return undefined;
        }

        this.validateClassElement(setAccessor);

        const name = this.transformIdentifier(setAccessor.name as ts.Identifier);

        const [params, dot, restParam] = this.transformParameters(setAccessor.parameters, this.createSelfIdentifier());

        const [body] = this.transformFunctionBody(setAccessor.parameters, setAccessor.body, restParam);
        const accessorFunction = tstl.createFunctionExpression(
            tstl.createBlock(body),
            params,
            dot,
            restParam,
            tstl.FunctionExpressionFlags.Declaration
        );

        const methodTable = tsHelper.isStatic(setAccessor)
            ? tstl.cloneIdentifier(className)
            : tstl.createTableIndexExpression(tstl.cloneIdentifier(className), tstl.createStringLiteral("prototype"));

        const classSetters = tstl.createTableIndexExpression(methodTable, tstl.createStringLiteral("____setters"));
        const setter = tstl.createTableIndexExpression(classSetters, tstl.createStringLiteral(name.text));
        const assignSetter = tstl.createAssignmentStatement(setter, accessorFunction, setAccessor);
        return assignSetter;
    }

    public transformMethodDeclaration(
        node: ts.MethodDeclaration,
        className: tstl.Identifier,
        noPrototype: boolean
    ): StatementVisitResult {
        // Don't transform methods without body (overload declarations)
        if (!node.body) {
            return undefined;
        }

        this.validateClassElement(node);

        let methodName = this.transformPropertyName(node.name);
        if (tstl.isStringLiteral(methodName) && methodName.value === "toString") {
            methodName = tstl.createStringLiteral("__tostring", node.name);
        }

        const type = this.checker.getTypeAtLocation(node);
        const context =
            tsHelper.getFunctionContextType(type, this.checker) !== ContextType.Void
                ? this.createSelfIdentifier()
                : undefined;
        const [paramNames, dots, restParamName] = this.transformParameters(node.parameters, context);

        const [body] = this.transformFunctionBody(node.parameters, node.body, restParamName);
        const functionExpression = tstl.createFunctionExpression(
            tstl.createBlock(body),
            paramNames,
            dots,
            restParamName,
            tstl.FunctionExpressionFlags.Declaration,
            node.body
        );

        const methodTable =
            tsHelper.isStatic(node) || noPrototype
                ? tstl.cloneIdentifier(className)
                : tstl.createTableIndexExpression(
                      tstl.cloneIdentifier(className),
                      tstl.createStringLiteral("prototype")
                  );

        return tstl.createAssignmentStatement(
            tstl.createTableIndexExpression(methodTable, methodName),
            functionExpression,
            node
        );
    }

    protected transformParameters(
        parameters: ts.NodeArray<ts.ParameterDeclaration>,
        context?: tstl.Identifier
    ): [tstl.Identifier[], tstl.DotsLiteral | undefined, tstl.Identifier | undefined] {
        // Build parameter string
        const paramNames: tstl.Identifier[] = [];
        if (context) {
            paramNames.push(context);
        }

        let restParamName: tstl.Identifier | undefined;
        let dotsLiteral: tstl.DotsLiteral | undefined;
        let identifierIndex = 0;

        // Only push parameter name to paramName array if it isn't a spread parameter
        for (const param of parameters) {
            if (ts.isIdentifier(param.name) && param.name.originalKeywordKind === ts.SyntaxKind.ThisKeyword) {
                continue;
            }

            // Binding patterns become ____TS_bindingPattern0, ____TS_bindingPattern1, etc as function parameters
            // See transformFunctionBody for how these values are destructured
            const paramName =
                ts.isObjectBindingPattern(param.name) || ts.isArrayBindingPattern(param.name)
                    ? tstl.createIdentifier(`____TS_bindingPattern${identifierIndex++}`)
                    : this.transformIdentifier(param.name as ts.Identifier);

            // This parameter is a spread parameter (...param)
            if (!param.dotDotDotToken) {
                paramNames.push(paramName);
            } else {
                restParamName = paramName;
                // Push the spread operator into the paramNames array
                dotsLiteral = tstl.createDotsLiteral();
            }
        }

        return [paramNames, dotsLiteral, restParamName];
    }

    protected isRestParameterReferenced(identifier: tstl.Identifier, scope: Scope): boolean {
        if (!identifier.symbolId) {
            return true;
        }
        if (scope.referencedSymbols === undefined) {
            return false;
        }
        const references = scope.referencedSymbols.get(identifier.symbolId);
        if (!references) {
            return false;
        }
        // Ignore references to @vararg types in spread elements
        return references.some(
            r => !r.parent || !ts.isSpreadElement(r.parent) || !tsHelper.isVarArgType(r, this.checker)
        );
    }

    protected transformFunctionBody(
        parameters: ts.NodeArray<ts.ParameterDeclaration>,
        body: ts.Block,
        spreadIdentifier?: tstl.Identifier
    ): [tstl.Statement[], Scope] {
        this.pushScope(ScopeType.Function);
        const bodyStatements = this.performHoisting(this.transformStatements(body.statements));
        const scope = this.popScope();

        const headerStatements = [];

        // Add default parameters and object binding patterns
        const bindingPatternDeclarations: tstl.Statement[] = [];
        let bindPatternIndex = 0;
        for (const declaration of parameters) {
            if (ts.isObjectBindingPattern(declaration.name) || ts.isArrayBindingPattern(declaration.name)) {
                const identifier = tstl.createIdentifier(`____TS_bindingPattern${bindPatternIndex++}`);
                if (declaration.initializer !== undefined) {
                    // Default binding parameter
                    headerStatements.push(
                        this.transformParameterDefaultValueDeclaration(identifier, declaration.initializer)
                    );
                }

                // Binding pattern
                bindingPatternDeclarations.push(
                    ...this.statementVisitResultToArray(this.transformBindingPattern(declaration.name, identifier))
                );
            } else if (declaration.initializer !== undefined) {
                // Default parameter
                headerStatements.push(
                    this.transformParameterDefaultValueDeclaration(
                        this.transformIdentifier(declaration.name),
                        declaration.initializer
                    )
                );
            }
        }

        // Push spread operator here
        if (spreadIdentifier && this.isRestParameterReferenced(spreadIdentifier, scope)) {
            const spreadTable = this.wrapInTable(tstl.createDotsLiteral());
            headerStatements.push(tstl.createVariableDeclarationStatement(spreadIdentifier, spreadTable));
        }

        // Binding pattern statements need to be after spread table is declared
        headerStatements.push(...bindingPatternDeclarations);

        return [headerStatements.concat(bodyStatements), scope];
    }

    protected transformParameterDefaultValueDeclaration(
        parameterName: tstl.Identifier,
        value?: ts.Expression,
        tsOriginal?: ts.Node
    ): tstl.Statement {
        const parameterValue = value ? this.transformExpression(value) : undefined;
        const assignment = tstl.createAssignmentStatement(parameterName, parameterValue);

        const nilCondition = tstl.createBinaryExpression(
            parameterName,
            tstl.createNilLiteral(),
            tstl.SyntaxKind.EqualityOperator
        );

        const ifBlock = tstl.createBlock([assignment]);

        return tstl.createIfStatement(nilCondition, ifBlock, undefined, tsOriginal);
    }

    public transformBindingPattern(
        pattern: ts.BindingPattern,
        table: tstl.Identifier,
        propertyAccessStack: ts.PropertyName[] = []
    ): StatementVisitResult {
        const result: tstl.Statement[] = [];
        const isObjectBindingPattern = ts.isObjectBindingPattern(pattern);
        for (let index = 0; index < pattern.elements.length; index++) {
            const element = pattern.elements[index];
            if (ts.isBindingElement(element)) {
                if (ts.isArrayBindingPattern(element.name) || ts.isObjectBindingPattern(element.name)) {
                    // nested binding pattern
                    const propertyName = isObjectBindingPattern
                        ? element.propertyName
                        : ts.createNumericLiteral(String(index + 1));
                    if (propertyName !== undefined) {
                        propertyAccessStack.push(propertyName);
                    }
                    result.push(
                        ...this.statementVisitResultToArray(
                            this.transformBindingPattern(element.name, table, propertyAccessStack)
                        )
                    );
                } else {
                    // Disallow ellipsis destructure
                    if (element.dotDotDotToken) {
                        throw TSTLErrors.ForbiddenEllipsisDestruction(element);
                    }
                    // Build the path to the table
                    let tableExpression: tstl.Expression = table;
                    propertyAccessStack.forEach(property => {
                        const propertyName = ts.isPropertyName(property)
                            ? this.transformPropertyName(property)
                            : this.transformNumericLiteral(property);
                        tableExpression = tstl.createTableIndexExpression(tableExpression, propertyName);
                    });
                    // The identifier of the new variable
                    const variableName = this.transformIdentifier(element.name as ts.Identifier);
                    // The field to extract
                    const propertyName = this.transformPropertyName(element.propertyName || element.name);
                    const expression = isObjectBindingPattern
                        ? tstl.createTableIndexExpression(tableExpression, propertyName)
                        : tstl.createTableIndexExpression(tableExpression, tstl.createNumericLiteral(index + 1));
                    result.push(...this.createLocalOrExportedOrGlobalDeclaration(variableName, expression));
                    if (element.initializer) {
                        const identifier = this.addExportToIdentifier(variableName);
                        result.push(
                            tstl.createIfStatement(
                                tstl.createBinaryExpression(
                                    identifier,
                                    tstl.createNilLiteral(),
                                    tstl.SyntaxKind.EqualityOperator
                                ),
                                tstl.createBlock([
                                    tstl.createAssignmentStatement(
                                        identifier,
                                        this.transformExpression(element.initializer)
                                    ),
                                ])
                            )
                        );
                    }
                }
            }
        }
        propertyAccessStack.pop();
        return result;
    }

    protected createModuleLocalNameIdentifier(declaration: ts.ModuleDeclaration): tstl.Identifier {
        const moduleSymbol = this.checker.getSymbolAtLocation(declaration.name);
        if (moduleSymbol !== undefined && this.isUnsafeName(moduleSymbol.name)) {
            return tstl.createIdentifier(
                this.createSafeName(declaration.name.text),
                declaration.name,
                moduleSymbol && this.symbolIds.get(moduleSymbol)
            );
        }
        return this.transformIdentifier(declaration.name as ts.Identifier);
    }

    public transformModuleDeclaration(statement: ts.ModuleDeclaration): StatementVisitResult {
        const decorators = tsHelper.getCustomDecorators(this.checker.getTypeAtLocation(statement), this.checker);
        // If phantom namespace elide the declaration and return the body
        if (decorators.has(DecoratorKind.Phantom) && statement.body && ts.isModuleBlock(statement.body)) {
            return this.transformStatements(statement.body.statements);
        }

        const result: tstl.Statement[] = [];

        const symbol = this.checker.getSymbolAtLocation(statement.name);
        const hasExports = symbol !== undefined && this.checker.getExportsOfModule(symbol).length > 0;

        // This is NOT the first declaration if:
        // - declared as a module before this (ignore interfaces with same name)
        // - declared as a class or function at all (TS requires these to be before module, unless module is empty)
        const isFirstDeclaration =
            symbol === undefined ||
            (symbol.declarations.findIndex(d => ts.isClassLike(d) || ts.isFunctionDeclaration(d)) === -1 &&
                statement === symbol.declarations.find(ts.isModuleDeclaration));

        const nameIdentifier = this.transformIdentifier(statement.name as ts.Identifier);

        if (isFirstDeclaration) {
            // local NS = {} or exportTable.NS = {}
            const localDeclaration = this.createLocalOrExportedOrGlobalDeclaration(
                nameIdentifier,
                tstl.createTableExpression()
            );

            result.push(...localDeclaration);

            const exportScope = this.getIdentifierExportScope(nameIdentifier);
            if (exportScope && hasExports && tsHelper.moduleHasEmittedBody(statement)) {
                // local NS = exportTable.NS
                const localDeclaration = this.createHoistableVariableDeclarationStatement(
                    this.createModuleLocalNameIdentifier(statement),
                    this.createExportedIdentifier(nameIdentifier, exportScope)
                );

                result.push(localDeclaration);
            }
        }

        // Set current namespace for nested NS
        // Keep previous currentNS to reset after block transpilation
        const previousNamespace = this.currentNamespace;
        this.currentNamespace = statement;

        // Transform moduleblock to block and visit it
        if (tsHelper.moduleHasEmittedBody(statement)) {
            this.pushScope(ScopeType.Block);
            let statements = ts.isModuleBlock(statement.body)
                ? this.transformStatements(statement.body.statements)
                : this.transformModuleDeclaration(statement.body);
            statements = this.performHoisting(this.statementVisitResultToArray(statements));
            this.popScope();
            result.push(tstl.createDoStatement(statements));
        }

        this.currentNamespace = previousNamespace;

        return result;
    }

    public transformEnumDeclaration(enumDeclaration: ts.EnumDeclaration): StatementVisitResult {
        const type = this.checker.getTypeAtLocation(enumDeclaration);

        // Const enums should never appear in the resulting code
        if (type.symbol.getFlags() & ts.SymbolFlags.ConstEnum) {
            return undefined;
        }

        const membersOnly = tsHelper.getCustomDecorators(type, this.checker).has(DecoratorKind.CompileMembersOnly);

        const result: tstl.Statement[] = [];

        if (!membersOnly) {
            const name = this.transformIdentifier(enumDeclaration.name);
            const table = tstl.createTableExpression();
            result.push(...this.createLocalOrExportedOrGlobalDeclaration(name, table, enumDeclaration));
        }

        for (const enumMember of this.computeEnumMembers(enumDeclaration)) {
            const memberName = this.transformPropertyName(enumMember.name);
            if (membersOnly) {
                if (tstl.isIdentifier(memberName)) {
                    result.push(
                        ...this.createLocalOrExportedOrGlobalDeclaration(memberName, enumMember.value, enumDeclaration)
                    );
                } else {
                    result.push(
                        ...this.createLocalOrExportedOrGlobalDeclaration(
                            tstl.createIdentifier(enumMember.name.getText(), enumMember.name),
                            enumMember.value,
                            enumDeclaration
                        )
                    );
                }
            } else {
                const enumTable = this.transformIdentifierExpression(enumDeclaration.name);
                const property = tstl.createTableIndexExpression(enumTable, memberName);
                result.push(tstl.createAssignmentStatement(property, enumMember.value, enumMember.original));

                const valueIndex = tstl.createTableIndexExpression(enumTable, enumMember.value);
                result.push(tstl.createAssignmentStatement(valueIndex, memberName, enumMember.original));
            }
        }

        return result;
    }

    protected computeEnumMembers(
        node: ts.EnumDeclaration
    ): Array<{ name: ts.PropertyName; value: tstl.Expression; original: ts.Node }> {
        let numericValue = 0;
        let hasStringInitializers = false;

        const valueMap = new Map<ts.PropertyName, ExpressionVisitResult>();

        return node.members.map(member => {
            let valueExpression: ExpressionVisitResult;
            if (member.initializer) {
                if (ts.isNumericLiteral(member.initializer)) {
                    numericValue = Number(member.initializer.text);
                    valueExpression = this.transformNumericLiteral(member.initializer);
                    numericValue++;
                } else if (ts.isStringLiteral(member.initializer)) {
                    hasStringInitializers = true;
                    valueExpression = this.transformStringLiteral(member.initializer);
                } else {
                    if (ts.isIdentifier(member.initializer)) {
                        const [isEnumMember, originalName] = tsHelper.isEnumMember(node, member.initializer);
                        if (isEnumMember === true && originalName !== undefined) {
                            if (valueMap.has(originalName)) {
                                valueExpression = valueMap.get(originalName)!;
                            } else {
                                throw new Error(`Expected valueMap to contain ${originalName}`);
                            }
                        } else {
                            valueExpression = this.transformExpression(member.initializer);
                        }
                    } else {
                        valueExpression = this.transformExpression(member.initializer);
                    }
                }
            } else if (hasStringInitializers) {
                throw TSTLErrors.HeterogeneousEnum(node);
            } else {
                valueExpression = tstl.createNumericLiteral(numericValue);
                numericValue++;
            }

            valueMap.set(member.name, valueExpression);

            const enumMember = {
                name: member.name,
                original: member,
                value: valueExpression,
            };

            return enumMember;
        });
    }

    protected transformGeneratorFunction(
        parameters: ts.NodeArray<ts.ParameterDeclaration>,
        body: ts.Block,
        spreadIdentifier?: tstl.Identifier
    ): [tstl.Statement[], Scope] {
        this.importLuaLibFeature(LuaLibFeature.Symbol);
        const [functionBody, functionScope] = this.transformFunctionBody(parameters, body);

        const coroutineIdentifier = tstl.createIdentifier("____co");
        const valueIdentifier = tstl.createIdentifier("____value");
        const errIdentifier = tstl.createIdentifier("____err");
        const itIdentifier = tstl.createIdentifier("____it");

        //local ____co = coroutine.create(originalFunction)
        const coroutine = tstl.createVariableDeclarationStatement(
            coroutineIdentifier,
            tstl.createCallExpression(
                tstl.createTableIndexExpression(tstl.createIdentifier("coroutine"), tstl.createStringLiteral("create")),
                [tstl.createFunctionExpression(tstl.createBlock(functionBody))]
            )
        );

        const nextBody = [];
        // coroutine.resume(__co, ...)
        const resumeCall = tstl.createCallExpression(
            tstl.createTableIndexExpression(tstl.createIdentifier("coroutine"), tstl.createStringLiteral("resume")),
            [coroutineIdentifier, tstl.createDotsLiteral()]
        );

        // ____err, ____value = coroutine.resume(____co, ...)
        nextBody.push(tstl.createVariableDeclarationStatement([errIdentifier, valueIdentifier], resumeCall));

        //if(not ____err){error(____value)}
        const errorCheck = tstl.createIfStatement(
            tstl.createUnaryExpression(errIdentifier, tstl.SyntaxKind.NotOperator),
            tstl.createBlock([
                tstl.createExpressionStatement(
                    tstl.createCallExpression(tstl.createIdentifier("error"), [valueIdentifier])
                ),
            ])
        );
        nextBody.push(errorCheck);

        //coroutine.status(____co) == "dead";
        const coStatus = tstl.createCallExpression(
            tstl.createTableIndexExpression(tstl.createIdentifier("coroutine"), tstl.createStringLiteral("status")),
            [coroutineIdentifier]
        );
        const status = tstl.createBinaryExpression(
            coStatus,
            tstl.createStringLiteral("dead"),
            tstl.SyntaxKind.EqualityOperator
        );

        //{done = coroutine.status(____co) == "dead"; value = ____value}
        const iteratorResult = tstl.createTableExpression([
            tstl.createTableFieldExpression(status, tstl.createStringLiteral("done")),
            tstl.createTableFieldExpression(valueIdentifier, tstl.createStringLiteral("value")),
        ]);
        nextBody.push(tstl.createReturnStatement([iteratorResult]));

        //function(____, ...)
        const nextFunctionDeclaration = tstl.createFunctionExpression(
            tstl.createBlock(nextBody),
            [tstl.createAnonymousIdentifier()],
            tstl.createDotsLiteral()
        );

        //____it = {next = function(____, ...)}
        const iterator = tstl.createVariableDeclarationStatement(
            itIdentifier,
            tstl.createTableExpression([
                tstl.createTableFieldExpression(nextFunctionDeclaration, tstl.createStringLiteral("next")),
            ])
        );

        const symbolIterator = tstl.createTableIndexExpression(
            tstl.createIdentifier("Symbol"),
            tstl.createStringLiteral("iterator")
        );

        const block = [
            coroutine,
            iterator,
            //____it[Symbol.iterator] = {return ____it}
            tstl.createAssignmentStatement(
                tstl.createTableIndexExpression(itIdentifier, symbolIterator),
                tstl.createFunctionExpression(tstl.createBlock([tstl.createReturnStatement([itIdentifier])]))
            ),
            //return ____it
            tstl.createReturnStatement([itIdentifier]),
        ];

        if (spreadIdentifier) {
            const spreadTable = this.wrapInTable(tstl.createDotsLiteral());
            block.unshift(tstl.createVariableDeclarationStatement(spreadIdentifier, spreadTable));
        }

        return [block, functionScope];
    }

    public transformFunctionDeclaration(functionDeclaration: ts.FunctionDeclaration): StatementVisitResult {
        // Don't transform functions without body (overload declarations)
        if (!functionDeclaration.body) {
            return undefined;
        }

        const type = this.checker.getTypeAtLocation(functionDeclaration);
        const context =
            tsHelper.getFunctionContextType(type, this.checker) !== ContextType.Void
                ? this.createSelfIdentifier()
                : undefined;
        const [params, dotsLiteral, restParamName] = this.transformParameters(functionDeclaration.parameters, context);

        if (functionDeclaration.name === undefined) {
            throw TSTLErrors.MissingFunctionName(functionDeclaration);
        }

        const name = this.transformIdentifier(functionDeclaration.name);
        const [body, functionScope] = functionDeclaration.asteriskToken
            ? this.transformGeneratorFunction(functionDeclaration.parameters, functionDeclaration.body, restParamName)
            : this.transformFunctionBody(functionDeclaration.parameters, functionDeclaration.body, restParamName);
        const block = tstl.createBlock(body);
        const functionExpression = tstl.createFunctionExpression(
            block,
            params,
            dotsLiteral,
            restParamName,
            tstl.FunctionExpressionFlags.Declaration
        );
        // Remember symbols referenced in this function for hoisting later
        if (!this.options.noHoisting && name.symbolId !== undefined) {
            const scope = this.peekScope();
            if (scope === undefined) {
                throw TSTLErrors.UndefinedScope();
            }
            if (!scope.functionDefinitions) {
                scope.functionDefinitions = new Map();
            }
            const functionInfo = { referencedSymbols: functionScope.referencedSymbols || new Map() };
            scope.functionDefinitions.set(name.symbolId, functionInfo);
        }
        return this.createLocalOrExportedOrGlobalDeclaration(name, functionExpression, functionDeclaration);
    }

    public transformTypeAliasDeclaration(_statement: ts.TypeAliasDeclaration): StatementVisitResult {
        return undefined;
    }

    public transformInterfaceDeclaration(_statement: ts.InterfaceDeclaration): StatementVisitResult {
        return undefined;
    }

    public transformVariableDeclaration(statement: ts.VariableDeclaration): StatementVisitResult {
        if (statement.initializer && statement.type) {
            // Validate assignment
            const initializerType = this.checker.getTypeAtLocation(statement.initializer);
            const varType = this.checker.getTypeFromTypeNode(statement.type);
            this.validateFunctionAssignment(statement.initializer, initializerType, varType);
        }

        if (ts.isIdentifier(statement.name)) {
            // Find variable identifier
            const identifierName = this.transformIdentifier(statement.name);
            if (statement.initializer) {
                const value = this.transformExpression(statement.initializer);
                return this.createLocalOrExportedOrGlobalDeclaration(identifierName, value, statement);
            } else {
                return this.createLocalOrExportedOrGlobalDeclaration(identifierName, undefined, statement);
            }
        } else if (ts.isArrayBindingPattern(statement.name) || ts.isObjectBindingPattern(statement.name)) {
            // Destructuring types

            const statements: tstl.Statement[] = [];

            // For nested bindings and object bindings, fall back to transformBindingPattern
            if (
                ts.isObjectBindingPattern(statement.name) ||
                statement.name.elements.some(elem => !ts.isBindingElement(elem) || !ts.isIdentifier(elem.name))
            ) {
                const statements = [];
                let table: tstl.Identifier;
                if (statement.initializer !== undefined && ts.isIdentifier(statement.initializer)) {
                    table = this.transformIdentifier(statement.initializer);
                } else {
                    // Contain the expression in a temporary variable
                    table = tstl.createAnonymousIdentifier();
                    if (statement.initializer) {
                        statements.push(
                            tstl.createVariableDeclarationStatement(
                                table,
                                this.transformExpression(statement.initializer)
                            )
                        );
                    }
                }
                statements.push(
                    ...this.statementVisitResultToArray(this.transformBindingPattern(statement.name, table))
                );
                return statements;
            }

            // Disallow ellipsis destruction
            if (statement.name.elements.some(elem => !ts.isBindingElement(elem) || elem.dotDotDotToken !== undefined)) {
                throw TSTLErrors.ForbiddenEllipsisDestruction(statement);
            }

            const vars =
                statement.name.elements.length > 0
                    ? this.filterUndefinedAndCast(
                          statement.name.elements.map(e => this.transformArrayBindingElement(e)),
                          tstl.isIdentifier
                      )
                    : tstl.createAnonymousIdentifier(statement.name);

            if (statement.initializer) {
                if (tsHelper.isTupleReturnCall(statement.initializer, this.checker)) {
                    // Don't unpack TupleReturn decorated functions
                    statements.push(
                        ...this.createLocalOrExportedOrGlobalDeclaration(
                            vars,
                            this.transformExpression(statement.initializer),
                            statement
                        )
                    );
                } else if (ts.isArrayLiteralExpression(statement.initializer)) {
                    // Don't unpack array literals
                    const values =
                        statement.initializer.elements.length > 0
                            ? statement.initializer.elements.map(e => this.transformExpression(e))
                            : tstl.createNilLiteral();
                    statements.push(...this.createLocalOrExportedOrGlobalDeclaration(vars, values, statement));
                } else {
                    // local vars = this.transpileDestructingAssignmentValue(node.initializer);
                    const initializer = this.createUnpackCall(
                        this.transformExpression(statement.initializer),
                        statement.initializer
                    );
                    statements.push(...this.createLocalOrExportedOrGlobalDeclaration(vars, initializer, statement));
                }
            } else {
                statements.push(
                    ...this.createLocalOrExportedOrGlobalDeclaration(vars, tstl.createNilLiteral(), statement)
                );
            }

            statement.name.elements.forEach(element => {
                if (!ts.isOmittedExpression(element) && element.initializer) {
                    const variableName = this.transformIdentifier(element.name as ts.Identifier);
                    const identifier = this.addExportToIdentifier(variableName);
                    statements.push(
                        tstl.createIfStatement(
                            tstl.createBinaryExpression(
                                identifier,
                                tstl.createNilLiteral(),
                                tstl.SyntaxKind.EqualityOperator
                            ),
                            tstl.createBlock([
                                tstl.createAssignmentStatement(
                                    identifier,
                                    this.transformExpression(element.initializer)
                                ),
                            ])
                        )
                    );
                }
            });

            return statements;
        }
    }

    public transformVariableStatement(statement: ts.VariableStatement): StatementVisitResult {
        const result: tstl.Statement[] = [];
        statement.declarationList.declarations.forEach(declaration => {
            const declarationStatements = this.transformVariableDeclaration(declaration);
            result.push(...this.statementVisitResultToArray(declarationStatements));
        });
        return result;
    }

    public transformExpressionStatement(statement: ts.ExpressionStatement | ts.Expression): StatementVisitResult {
        const expression = ts.isExpressionStatement(statement) ? statement.expression : statement;
        if (ts.isBinaryExpression(expression)) {
            const [isCompound, replacementOperator] = tsHelper.isBinaryAssignmentToken(expression.operatorToken.kind);
            if (isCompound && replacementOperator) {
                // +=, -=, etc...
                return this.transformCompoundAssignmentStatement(
                    expression,
                    expression.left,
                    expression.right,
                    replacementOperator
                );
            } else if (expression.operatorToken.kind === ts.SyntaxKind.EqualsToken) {
                // = assignment
                return this.transformAssignmentStatement(expression);
            } else if (expression.operatorToken.kind === ts.SyntaxKind.CommaToken) {
                const lhs = this.statementVisitResultToArray(this.transformExpressionStatement(expression.left));
                const rhs = this.statementVisitResultToArray(this.transformExpressionStatement(expression.right));
                return tstl.createDoStatement([...lhs, ...rhs], expression);
            }
        } else if (
            ts.isPrefixUnaryExpression(expression) &&
            (expression.operator === ts.SyntaxKind.PlusPlusToken ||
                expression.operator === ts.SyntaxKind.MinusMinusToken)
        ) {
            // ++i, --i
            const replacementOperator =
                expression.operator === ts.SyntaxKind.PlusPlusToken
                    ? ts.SyntaxKind.PlusToken
                    : ts.SyntaxKind.MinusToken;

            return this.transformCompoundAssignmentStatement(
                expression,
                expression.operand,
                ts.createLiteral(1),
                replacementOperator
            );
        } else if (ts.isPostfixUnaryExpression(expression)) {
            // i++, i--
            const replacementOperator =
                expression.operator === ts.SyntaxKind.PlusPlusToken
                    ? ts.SyntaxKind.PlusToken
                    : ts.SyntaxKind.MinusToken;

            return this.transformCompoundAssignmentStatement(
                expression,
                expression.operand,
                ts.createLiteral(1),
                replacementOperator
            );
        } else if (ts.isDeleteExpression(expression)) {
            return tstl.createAssignmentStatement(
                this.transformExpression(expression.expression) as tstl.AssignmentLeftHandSideExpression,
                tstl.createNilLiteral(),
                expression
            );
        }

        if (!ts.isCallLikeExpression(expression)) {
            // Assign expression statements to dummy to make sure they're legal lua
            return tstl.createVariableDeclarationStatement(
                tstl.createAnonymousIdentifier(),
                this.transformExpression(expression)
            );
        }

        if (ts.isCallExpression(expression) && ts.isPropertyAccessExpression(expression.expression)) {
            const ownerType = this.checker.getTypeAtLocation(expression.expression.expression);
            const classDecorators = tsHelper.getCustomDecorators(ownerType, this.checker);
            if (classDecorators.has(DecoratorKind.LuaTable)) {
                this.validateLuaTableCall(
                    expression as ts.CallExpression & { expression: ts.PropertyAccessExpression },
                    true
                );
                return this.transformLuaTableExpressionStatement(statement as ts.ExpressionStatement & {
                    expression: ts.CallExpression;
                } & { expression: { expression: ts.PropertyAccessExpression } });
            }
        }

        return tstl.createExpressionStatement(this.transformExpression(expression));
    }

    public transformYieldExpression(expression: ts.YieldExpression): ExpressionVisitResult {
        return tstl.createCallExpression(
            tstl.createTableIndexExpression(tstl.createIdentifier("coroutine"), tstl.createStringLiteral("yield")),
            expression.expression ? [this.transformExpression(expression.expression)] : [],
            expression
        );
    }

    public transformReturnStatement(statement: ts.ReturnStatement): StatementVisitResult {
        if (statement.expression) {
            const returnType = tsHelper.getContainingFunctionReturnType(statement, this.checker);
            if (returnType) {
                const expressionType = this.checker.getTypeAtLocation(statement.expression);
                this.validateFunctionAssignment(statement, expressionType, returnType);
            }
            if (tsHelper.isInTupleReturnFunction(statement, this.checker)) {
                // Parent function is a TupleReturn function
                if (ts.isArrayLiteralExpression(statement.expression)) {
                    // If return expression is an array literal, leave out brackets.
                    return tstl.createReturnStatement(
                        statement.expression.elements.map(elem => this.transformExpression(elem))
                    );
                }

                const expressionType = this.checker.getTypeAtLocation(statement.expression);
                if (
                    !tsHelper.isTupleReturnCall(statement.expression, this.checker) &&
                    tsHelper.isArrayType(expressionType, this.checker, this.program)
                ) {
                    // If return expression is an array-type and not another TupleReturn call, unpack it
                    const expression = this.createUnpackCall(
                        this.transformExpression(statement.expression),
                        statement.expression
                    );
                    return tstl.createReturnStatement([expression]);
                }
            }
            const returnExpressions = [this.transformExpression(statement.expression)];
            return tstl.createReturnStatement(returnExpressions, statement);
        } else {
            // Empty return
            return tstl.createReturnStatement([], statement);
        }
    }

    public transformIfStatement(statement: ts.IfStatement): StatementVisitResult {
        this.pushScope(ScopeType.Conditional);
        const condition = this.transformExpression(statement.expression);
        const statements = this.performHoisting(this.transformBlockOrStatement(statement.thenStatement));
        this.popScope();
        const ifBlock = tstl.createBlock(statements);
        if (statement.elseStatement) {
            if (ts.isIfStatement(statement.elseStatement)) {
                const elseStatement = this.transformIfStatement(statement.elseStatement) as tstl.IfStatement;
                return tstl.createIfStatement(condition, ifBlock, elseStatement);
            } else {
                this.pushScope(ScopeType.Conditional);
                const elseStatements = this.performHoisting(this.transformBlockOrStatement(statement.elseStatement));
                this.popScope();
                const elseBlock = tstl.createBlock(elseStatements);
                return tstl.createIfStatement(condition, ifBlock, elseBlock);
            }
        }
        return tstl.createIfStatement(condition, ifBlock);
    }

    public transformWhileStatement(statement: ts.WhileStatement): StatementVisitResult {
        return tstl.createWhileStatement(
            tstl.createBlock(this.transformLoopBody(statement)),
            this.transformExpression(statement.expression),
            statement
        );
    }

    public transformDoStatement(statement: ts.DoStatement): StatementVisitResult {
        return tstl.createRepeatStatement(
            tstl.createBlock(this.transformLoopBody(statement)),
            tstl.createUnaryExpression(
                tstl.createParenthesizedExpression(this.transformExpression(statement.expression)),
                tstl.SyntaxKind.NotOperator
            ),
            statement
        );
    }

    public transformForStatement(statement: ts.ForStatement): StatementVisitResult {
        const result: tstl.Statement[] = [];

        if (statement.initializer) {
            if (ts.isVariableDeclarationList(statement.initializer)) {
                for (const variableDeclaration of statement.initializer.declarations) {
                    // local initializer = value
                    const declarations = this.transformVariableDeclaration(variableDeclaration);
                    result.push(...this.statementVisitResultToArray(declarations));
                }
            } else {
                const initializerStatements = this.transformExpressionStatement(statement.initializer);
                result.push(...this.statementVisitResultToArray(initializerStatements));
            }
        }

        const condition = statement.condition
            ? this.transformExpression(statement.condition)
            : tstl.createBooleanLiteral(true);

        // Add body
        const body: tstl.Statement[] = this.transformLoopBody(statement);

        if (statement.incrementor) {
            const bodyStatements = this.transformExpressionStatement(statement.incrementor);
            body.push(...this.statementVisitResultToArray(bodyStatements));
        }

        // while (condition) do ... end
        result.push(tstl.createWhileStatement(tstl.createBlock(body), condition));

        return tstl.createDoStatement(result, statement);
    }

    protected transformForOfInitializer(initializer: ts.ForInitializer, expression: tstl.Expression): tstl.Statement {
        if (ts.isVariableDeclarationList(initializer)) {
            // Declaration of new variable
            const variableDeclarations = this.transformVariableDeclaration(initializer.declarations[0]);
            if (ts.isArrayBindingPattern(initializer.declarations[0].name)) {
                expression = this.createUnpackCall(expression, initializer);
            } else if (ts.isObjectBindingPattern(initializer.declarations[0].name)) {
                throw TSTLErrors.UnsupportedObjectDestructuringInForOf(initializer);
            }

            const variableStatements = this.statementVisitResultToArray(variableDeclarations);
            if (variableStatements[0]) {
                // we can safely assume that for vars are not exported and therefore declarationstatenents
                return tstl.createVariableDeclarationStatement(
                    (variableStatements[0] as tstl.VariableDeclarationStatement).left,
                    expression
                );
            } else {
                throw TSTLErrors.MissingForOfVariables(initializer);
            }
        } else {
            // Assignment to existing variable
            let variables: tstl.AssignmentLeftHandSideExpression | tstl.AssignmentLeftHandSideExpression[];
            if (ts.isArrayLiteralExpression(initializer)) {
                expression = this.createUnpackCall(expression, initializer);
                variables = initializer.elements.map(e =>
                    this.transformExpression(e)
                ) as tstl.AssignmentLeftHandSideExpression[];
            } else if (ts.isObjectLiteralExpression(initializer)) {
                throw TSTLErrors.UnsupportedObjectDestructuringInForOf(initializer);
            } else {
                variables = this.transformExpression(initializer) as tstl.AssignmentLeftHandSideExpression;
            }
            return tstl.createAssignmentStatement(variables, expression);
        }
    }

    protected transformLoopBody(
        loop: ts.WhileStatement | ts.DoStatement | ts.ForStatement | ts.ForOfStatement | ts.ForInOrOfStatement
    ): tstl.Statement[] {
        this.pushScope(ScopeType.Loop);
        const body = this.performHoisting(this.transformBlockOrStatement(loop.statement));
        const scope = this.popScope();
        const scopeId = scope.id;

        if (!scope.loopContinued) {
            return body;
        }

        const baseResult: tstl.Statement[] = [tstl.createDoStatement(body)];
        const continueLabel = tstl.createLabelStatement(`__continue${scopeId}`);
        baseResult.push(continueLabel);

        return baseResult;
    }

    protected transformBlockOrStatement(statement: ts.Statement): tstl.Statement[] {
        return ts.isBlock(statement)
            ? this.transformStatements(statement.statements)
            : this.statementVisitResultToArray(this.transformStatement(statement));
    }

    protected transformForOfArrayStatement(statement: ts.ForOfStatement, block: tstl.Block): StatementVisitResult {
        let valueVariable: tstl.Identifier;
        if (ts.isVariableDeclarationList(statement.initializer)) {
            // Declaration of new variable
            const variables = statement.initializer.declarations[0].name;
            if (ts.isArrayBindingPattern(variables) || ts.isObjectBindingPattern(variables)) {
                valueVariable = tstl.createIdentifier("____TS_values");
                block.statements.unshift(this.transformForOfInitializer(statement.initializer, valueVariable));
            } else {
                valueVariable = this.transformIdentifier(variables);
            }
        } else {
            // Assignment to existing variable
            valueVariable = tstl.createIdentifier("____TS_value");
            block.statements.unshift(this.transformForOfInitializer(statement.initializer, valueVariable));
        }

        const ipairsCall = tstl.createCallExpression(tstl.createIdentifier("ipairs"), [
            this.transformExpression(statement.expression),
        ]);

        return tstl.createForInStatement(
            block,
            [tstl.createAnonymousIdentifier(), valueVariable],
            [ipairsCall],
            statement
        );
    }

    protected transformForOfLuaIteratorStatement(
        statement: ts.ForOfStatement,
        block: tstl.Block
    ): StatementVisitResult {
        const luaIterator = this.transformExpression(statement.expression);
        const type = this.checker.getTypeAtLocation(statement.expression);
        const tupleReturn = tsHelper.getCustomDecorators(type, this.checker).has(DecoratorKind.TupleReturn);
        if (tupleReturn) {
            // LuaIterator + TupleReturn
            if (ts.isVariableDeclarationList(statement.initializer)) {
                // Variables declared in for loop
                // for ${initializer} in ${iterable} do
                const initializerVariable = statement.initializer.declarations[0].name;
                if (ts.isArrayBindingPattern(initializerVariable)) {
                    return tstl.createForInStatement(
                        block,
                        this.filterUndefinedAndCast(
                            initializerVariable.elements.map(e => this.transformArrayBindingElement(e)),
                            tstl.isIdentifier
                        ),
                        [luaIterator]
                    );
                } else {
                    // Single variable is not allowed
                    throw TSTLErrors.UnsupportedNonDestructuringLuaIterator(statement.initializer);
                }
            } else {
                // Variables NOT declared in for loop - catch iterator values in temps and assign
                // for ____TS_value0 in ${iterable} do
                //     ${initializer} = ____TS_value0
                if (ts.isArrayLiteralExpression(statement.initializer)) {
                    const tmps = statement.initializer.elements.map((_, i) =>
                        tstl.createIdentifier(`____TS_value${i}`)
                    );
                    const assign = tstl.createAssignmentStatement(
                        statement.initializer.elements.map(
                            e => this.transformExpression(e) as tstl.AssignmentLeftHandSideExpression
                        ),
                        tmps
                    );
                    block.statements.splice(0, 0, assign);
                    return tstl.createForInStatement(block, tmps, [luaIterator]);
                } else {
                    // Single variable is not allowed
                    throw TSTLErrors.UnsupportedNonDestructuringLuaIterator(statement.initializer);
                }
            }
        } else {
            // LuaIterator (no TupleReturn)
            if (
                ts.isVariableDeclarationList(statement.initializer) &&
                ts.isIdentifier(statement.initializer.declarations[0].name)
            ) {
                // Single variable declared in for loop
                // for ${initializer} in ${iterator} do
                return tstl.createForInStatement(
                    block,
                    [this.transformIdentifier(statement.initializer.declarations[0].name as ts.Identifier)],
                    [luaIterator]
                );
            } else {
                // Destructuring or variable NOT declared in for loop
                // for ____TS_value in ${iterator} do
                //     local ${initializer} = unpack(____TS_value)
                const valueVariable = tstl.createIdentifier("____TS_value");
                const initializer = this.transformForOfInitializer(statement.initializer, valueVariable);
                block.statements.splice(0, 0, initializer);
                return tstl.createForInStatement(block, [valueVariable], [luaIterator]);
            }
        }
    }

    protected transformForOfIteratorStatement(statement: ts.ForOfStatement, block: tstl.Block): StatementVisitResult {
        const iterable = this.transformExpression(statement.expression);
        if (
            ts.isVariableDeclarationList(statement.initializer) &&
            ts.isIdentifier(statement.initializer.declarations[0].name)
        ) {
            // Single variable declared in for loop
            // for ${initializer} in __TS__iterator(${iterator}) do
            return tstl.createForInStatement(
                block,
                [this.transformIdentifier(statement.initializer.declarations[0].name as ts.Identifier)],
                [this.transformLuaLibFunction(LuaLibFeature.Iterator, statement.expression, iterable)]
            );
        } else {
            // Destructuring or variable NOT declared in for loop
            // for ____TS_value in __TS__iterator(${iterator}) do
            //     local ${initializer} = ____TS_value
            const valueVariable = tstl.createIdentifier("____TS_value");
            const initializer = this.transformForOfInitializer(statement.initializer, valueVariable);
            block.statements.splice(0, 0, initializer);
            return tstl.createForInStatement(
                block,
                [valueVariable],
                [this.transformLuaLibFunction(LuaLibFeature.Iterator, statement.expression, iterable)]
            );
        }
    }

    protected transformForRangeStatement(statement: ts.ForOfStatement, body: tstl.Block): StatementVisitResult {
        if (!ts.isCallExpression(statement.expression)) {
            throw TSTLErrors.InvalidForRangeCall(statement.expression, "Expression must be a call expression.");
        }

        if (statement.expression.arguments.length < 2 || statement.expression.arguments.length > 3) {
            throw TSTLErrors.InvalidForRangeCall(
                statement.expression,
                "@forRange function must take 2 or 3 arguments."
            );
        }

        if (statement.expression.arguments.some(a => !tsHelper.isNumberType(this.checker.getTypeAtLocation(a)))) {
            throw TSTLErrors.InvalidForRangeCall(statement.expression, "@forRange arguments must be number types.");
        }

        if (!ts.isVariableDeclarationList(statement.initializer)) {
            throw TSTLErrors.InvalidForRangeCall(
                statement.initializer,
                "@forRange loop must declare its own control variable."
            );
        }

        const controlDeclaration = statement.initializer.declarations[0];
        if (!ts.isIdentifier(controlDeclaration.name)) {
            throw TSTLErrors.InvalidForRangeCall(statement.initializer, "@forRange loop cannot use destructuring.");
        }

        const controlType = this.checker.getTypeAtLocation(controlDeclaration);
        if (controlType && !tsHelper.isNumberType(controlType)) {
            throw TSTLErrors.InvalidForRangeCall(
                statement.expression,
                "@forRange function must return Iterable<number> or Array<number>."
            );
        }

        const control = this.transformIdentifier(controlDeclaration.name);
        const signature = this.checker.getResolvedSignature(statement.expression);
        const [start, limit, step] = this.transformArguments(statement.expression.arguments, signature);
        return tstl.createForStatement(body, control, start, limit, step, statement);
    }

    public transformForOfStatement(statement: ts.ForOfStatement): StatementVisitResult {
        // Transpile body
        const body = tstl.createBlock(this.transformLoopBody(statement));

        if (
            ts.isCallExpression(statement.expression) &&
            tsHelper.isForRangeType(statement.expression.expression, this.checker)
        ) {
            // ForRange
            return this.transformForRangeStatement(statement, body);
        } else if (tsHelper.isLuaIteratorType(statement.expression, this.checker)) {
            // LuaIterators
            return this.transformForOfLuaIteratorStatement(statement, body);
        } else if (
            tsHelper.isArrayType(this.checker.getTypeAtLocation(statement.expression), this.checker, this.program)
        ) {
            // Arrays
            return this.transformForOfArrayStatement(statement, body);
        } else {
            // TS Iterables
            return this.transformForOfIteratorStatement(statement, body);
        }
    }

    public transformForInStatement(statement: ts.ForInStatement): StatementVisitResult {
        // Get variable identifier
        const variable = (statement.initializer as ts.VariableDeclarationList).declarations[0];
        const identifier = variable.name as ts.Identifier;

        // Transpile expression
        const pairsIdentifier = tstl.createIdentifier("pairs");
        const expression = this.transformExpression(statement.expression);
        const pairsCall = tstl.createCallExpression(pairsIdentifier, [expression]);

        if (tsHelper.isArrayType(this.checker.getTypeAtLocation(statement.expression), this.checker, this.program)) {
            throw TSTLErrors.ForbiddenForIn(statement);
        }

        const body = tstl.createBlock(this.transformLoopBody(statement));

        return tstl.createForInStatement(body, [this.transformIdentifier(identifier)], [pairsCall], statement);
    }

    public transformSwitchStatement(statement: ts.SwitchStatement): StatementVisitResult {
        if (this.luaTarget === LuaTarget.Lua51) {
            throw TSTLErrors.UnsupportedForTarget("Switch statements", this.luaTarget, statement);
        }

        this.pushScope(ScopeType.Switch);

        // Give the switch a unique name to prevent nested switches from acting up.
        const scope = this.peekScope();
        if (scope === undefined) {
            throw TSTLErrors.UndefinedScope();
        }
        const switchName = `____TS_switch${scope.id}`;

        const expression = this.transformExpression(statement.expression);
        const switchVariable = tstl.createIdentifier(switchName);
        const switchVariableDeclaration = tstl.createVariableDeclarationStatement(switchVariable, expression);

        let statements: tstl.Statement[] = [switchVariableDeclaration];

        const caseClauses = statement.caseBlock.clauses.filter(c => ts.isCaseClause(c)) as ts.CaseClause[];

        for (let i = 0; i < caseClauses.length; i++) {
            const clause = caseClauses[i];
            // If the clause condition holds, go to the correct label
            const condition = tstl.createBinaryExpression(
                switchVariable,
                this.transformExpression(clause.expression),
                tstl.SyntaxKind.EqualityOperator
            );
            const goto = tstl.createGotoStatement(`${switchName}_case_${i}`);
            const conditionalGoto = tstl.createIfStatement(condition, tstl.createBlock([goto]));
            statements.push(conditionalGoto);
        }

        const hasDefaultCase = statement.caseBlock.clauses.some(c => ts.isDefaultClause(c));
        if (hasDefaultCase) {
            statements.push(tstl.createGotoStatement(`${switchName}_case_default`));
        } else {
            statements.push(tstl.createGotoStatement(`${switchName}_end`));
        }

        for (let i = 0; i < statement.caseBlock.clauses.length; i++) {
            const clause = statement.caseBlock.clauses[i];
            const label = ts.isCaseClause(clause)
                ? tstl.createLabelStatement(`${switchName}_case_${i}`)
                : tstl.createLabelStatement(`${switchName}_case_default`);

            const body = tstl.createDoStatement(this.transformStatements(clause.statements));
            statements.push(label, body);
        }

        statements.push(tstl.createLabelStatement(`${switchName}_end`));

        statements = this.performHoisting(statements);
        this.popScope();

        return statements;
    }

    public transformBreakStatement(breakStatement: ts.BreakStatement): StatementVisitResult {
        const breakableScope = this.findScope(ScopeType.Loop | ScopeType.Switch);

        if (breakableScope === undefined) {
            throw TSTLErrors.UndefinedScope();
        }

        if (breakableScope.type === ScopeType.Switch) {
            return tstl.createGotoStatement(`____TS_switch${breakableScope.id}_end`);
        } else {
            return tstl.createBreakStatement(breakStatement);
        }
    }

    public transformTryStatement(statement: ts.TryStatement): StatementVisitResult {
        const pCall = tstl.createIdentifier("pcall");
        const tryBlock = this.transformBlock(statement.tryBlock);
        const tryCall = tstl.createCallExpression(pCall, [tstl.createFunctionExpression(tryBlock)]);

        const result: tstl.Statement[] = [];

        if (statement.catchClause) {
            const tryResult = tstl.createIdentifier("____TS_try");

            const returnVariables =
                statement.catchClause && statement.catchClause.variableDeclaration
                    ? [
                          tryResult,
                          this.transformIdentifier(statement.catchClause.variableDeclaration.name as ts.Identifier),
                      ]
                    : [tryResult];

            const catchAssignment = tstl.createVariableDeclarationStatement(returnVariables, tryCall);

            result.push(catchAssignment);

            const notTryResult = tstl.createUnaryExpression(
                tstl.createParenthesizedExpression(tryResult),
                tstl.SyntaxKind.NotOperator
            );
            result.push(tstl.createIfStatement(notTryResult, this.transformBlock(statement.catchClause.block)));
        } else {
            result.push(tstl.createExpressionStatement(tryCall));
        }

        if (statement.finallyBlock) {
            result.push(tstl.createDoStatement(this.transformBlock(statement.finallyBlock).statements));
        }

        return tstl.createDoStatement(result, statement);
    }

    public transformThrowStatement(statement: ts.ThrowStatement): StatementVisitResult {
        if (statement.expression === undefined) {
            throw TSTLErrors.InvalidThrowExpression(statement);
        }

        const type = this.checker.getTypeAtLocation(statement.expression);
        if (tsHelper.isStringType(type)) {
            const error = tstl.createIdentifier("error");
            return tstl.createExpressionStatement(
                tstl.createCallExpression(error, [this.transformExpression(statement.expression)]),
                statement
            );
        } else {
            throw TSTLErrors.InvalidThrowExpression(statement.expression);
        }
    }

    public transformContinueStatement(statement: ts.ContinueStatement): StatementVisitResult {
        if (this.luaTarget === LuaTarget.Lua51) {
            throw TSTLErrors.UnsupportedForTarget("Continue statement", this.luaTarget, statement);
        }

        const scope = this.findScope(ScopeType.Loop);
        if (scope === undefined) {
            throw TSTLErrors.UndefinedScope();
        }

        scope.loopContinued = true;
        return tstl.createGotoStatement(`__continue${scope.id}`, statement);
    }

    public transformEmptyStatement(_statement: ts.EmptyStatement): StatementVisitResult {
        return undefined;
    }

    // Expressions
    public transformExpression(expression: ts.Expression): ExpressionVisitResult {
        switch (expression.kind) {
            case ts.SyntaxKind.BinaryExpression:
                return this.transformBinaryExpression(expression as ts.BinaryExpression);
            case ts.SyntaxKind.ConditionalExpression:
                return this.transformConditionalExpression(expression as ts.ConditionalExpression);
            case ts.SyntaxKind.CallExpression:
                return this.transformCallExpression(expression as ts.CallExpression);
            case ts.SyntaxKind.PropertyAccessExpression:
                return this.transformPropertyAccessExpression(expression as ts.PropertyAccessExpression);
            case ts.SyntaxKind.ElementAccessExpression:
                return this.transformElementAccessExpression(expression as ts.ElementAccessExpression);
            case ts.SyntaxKind.Identifier:
                return this.transformIdentifierExpression(expression as ts.Identifier);
            case ts.SyntaxKind.StringLiteral:
            case ts.SyntaxKind.NoSubstitutionTemplateLiteral:
                return this.transformStringLiteral(expression as ts.StringLiteral);
            case ts.SyntaxKind.TemplateExpression:
                return this.transformTemplateExpression(expression as ts.TemplateExpression);
            case ts.SyntaxKind.NumericLiteral:
                return this.transformNumericLiteral(expression as ts.NumericLiteral);
            case ts.SyntaxKind.TrueKeyword:
                return this.transformTrueKeyword(expression as ts.BooleanLiteral);
            case ts.SyntaxKind.FalseKeyword:
                return this.transformFalseKeyword(expression as ts.BooleanLiteral);
            case ts.SyntaxKind.NullKeyword:
            case ts.SyntaxKind.UndefinedKeyword:
                return this.transformNullOrUndefinedKeyword(expression);
            case ts.SyntaxKind.ThisKeyword:
                return this.transformThisKeyword(expression as ts.ThisExpression);
            case ts.SyntaxKind.PostfixUnaryExpression:
                return this.transformPostfixUnaryExpression(expression as ts.PostfixUnaryExpression);
            case ts.SyntaxKind.PrefixUnaryExpression:
                return this.transformPrefixUnaryExpression(expression as ts.PrefixUnaryExpression);
            case ts.SyntaxKind.ArrayLiteralExpression:
                return this.transformArrayLiteral(expression as ts.ArrayLiteralExpression);
            case ts.SyntaxKind.ObjectLiteralExpression:
                return this.transformObjectLiteral(expression as ts.ObjectLiteralExpression);
            case ts.SyntaxKind.DeleteExpression:
                return this.transformDeleteExpression(expression as ts.DeleteExpression);
            case ts.SyntaxKind.FunctionExpression:
            case ts.SyntaxKind.ArrowFunction:
                return this.transformFunctionExpression(expression as ts.ArrowFunction);
            case ts.SyntaxKind.NewExpression:
                return this.transformNewExpression(expression as ts.NewExpression);
            case ts.SyntaxKind.ParenthesizedExpression:
                return this.transformParenthesizedExpression(expression as ts.ParenthesizedExpression);
            case ts.SyntaxKind.SuperKeyword:
                return this.transformSuperKeyword(expression as ts.SuperExpression);
            case ts.SyntaxKind.TypeAssertionExpression:
            case ts.SyntaxKind.AsExpression:
                return this.transformAssertionExpression(expression as ts.AssertionExpression);
            case ts.SyntaxKind.TypeOfExpression:
                return this.transformTypeOfExpression(expression as ts.TypeOfExpression);
            case ts.SyntaxKind.SpreadElement:
                return this.transformSpreadElement(expression as ts.SpreadElement);
            case ts.SyntaxKind.NonNullExpression:
                return this.transformExpression((expression as ts.NonNullExpression).expression);
            case ts.SyntaxKind.YieldExpression:
                return this.transformYieldExpression(expression as ts.YieldExpression);
            case ts.SyntaxKind.ClassExpression:
                return this.transformClassExpression(expression as ts.ClassExpression);
            case ts.SyntaxKind.PartiallyEmittedExpression:
                return this.transformExpression((expression as ts.PartiallyEmittedExpression).expression);
            default:
                throw TSTLErrors.UnsupportedKind("expression", expression.kind, expression);
        }
    }

    protected transformBinaryOperation(
        left: tstl.Expression,
        right: tstl.Expression,
        operator: ts.BinaryOperator,
        tsOriginal: ts.Node
    ): ExpressionVisitResult {
        switch (operator) {
            case ts.SyntaxKind.AmpersandToken:
            case ts.SyntaxKind.BarToken:
            case ts.SyntaxKind.CaretToken:
            case ts.SyntaxKind.LessThanLessThanToken:
            case ts.SyntaxKind.GreaterThanGreaterThanToken:
            case ts.SyntaxKind.GreaterThanGreaterThanGreaterThanToken:
                return this.transformBinaryBitOperation(tsOriginal, left, right, operator);
            default:
                const luaOperator = this.transformBinaryOperator(operator, tsOriginal);
                if (luaOperator === tstl.SyntaxKind.ConcatOperator) {
                    left = this.wrapInToStringForConcat(left);
                    right = this.wrapInToStringForConcat(right);
                }
                return tstl.createBinaryExpression(left, right, luaOperator, tsOriginal);
        }
    }

    protected transformTypeOfLiteralComparison(
        typeOfExpression: ts.TypeOfExpression,
        comparedExpression: tstl.StringLiteral,
        operator: ts.BinaryOperator,
        tsOriginal: ts.Node
    ): ExpressionVisitResult {
        if (comparedExpression.value === "object") {
            comparedExpression.value = "table";
        } else if (comparedExpression.value === "undefined") {
            comparedExpression.value = "nil";
        }
        const innerExpression = this.transformExpression(typeOfExpression.expression);
        const typeCall = tstl.createCallExpression(tstl.createIdentifier("type"), [innerExpression], typeOfExpression);
        return this.transformBinaryOperation(typeCall, comparedExpression, operator, tsOriginal);
    }

    protected transformComparisonExpression(expression: ts.BinaryExpression): ExpressionVisitResult {
        let left: tstl.Expression | undefined;
        let right: tstl.Expression | undefined;
        const operator = expression.operatorToken.kind;

        // Custom handling for 'typeof(foo) === "type"'
        if (ts.isTypeOfExpression(expression.left)) {
            right = this.transformExpression(expression.right);
            if (tstl.isStringLiteral(right)) {
                return this.transformTypeOfLiteralComparison(expression.left, right, operator, expression);
            }
        } else if (ts.isTypeOfExpression(expression.right)) {
            left = this.transformExpression(expression.left);
            if (tstl.isStringLiteral(left)) {
                return this.transformTypeOfLiteralComparison(expression.right, left, operator, expression);
            }
        }

        if (!left) {
            left = this.transformExpression(expression.left);
        }
        if (!right) {
            right = this.transformExpression(expression.right);
        }
        return this.transformBinaryOperation(left, right, operator, expression);
    }

    public transformBinaryExpression(expression: ts.BinaryExpression): ExpressionVisitResult {
        const operator = expression.operatorToken.kind;

        // Check if this is an assignment token, then handle accordingly
        const [isCompound, replacementOperator] = tsHelper.isBinaryAssignmentToken(operator);
        if (isCompound && replacementOperator) {
            return this.transformCompoundAssignmentExpression(
                expression,
                expression.left,
                expression.right,
                replacementOperator,
                false
            );
        }

        // Transpile operators
        switch (operator) {
            case ts.SyntaxKind.AmpersandToken:
            case ts.SyntaxKind.BarToken:
            case ts.SyntaxKind.CaretToken:
            case ts.SyntaxKind.LessThanLessThanToken:
            case ts.SyntaxKind.GreaterThanGreaterThanToken:
            case ts.SyntaxKind.GreaterThanGreaterThanGreaterThanToken:
            case ts.SyntaxKind.PlusToken:
            case ts.SyntaxKind.AmpersandAmpersandToken:
            case ts.SyntaxKind.BarBarToken:
            case ts.SyntaxKind.MinusToken:
            case ts.SyntaxKind.AsteriskToken:
            case ts.SyntaxKind.AsteriskAsteriskToken:
            case ts.SyntaxKind.SlashToken:
            case ts.SyntaxKind.PercentToken: {
                const lhs = this.transformExpression(expression.left);
                const rhs = this.transformExpression(expression.right);
                return this.transformBinaryOperation(lhs, rhs, operator, expression);
            }

            case ts.SyntaxKind.GreaterThanToken:
            case ts.SyntaxKind.GreaterThanEqualsToken:
            case ts.SyntaxKind.LessThanToken:
            case ts.SyntaxKind.LessThanEqualsToken:
            case ts.SyntaxKind.EqualsEqualsToken:
            case ts.SyntaxKind.EqualsEqualsEqualsToken:
            case ts.SyntaxKind.ExclamationEqualsToken:
            case ts.SyntaxKind.ExclamationEqualsEqualsToken:
                return this.transformComparisonExpression(expression);

            case ts.SyntaxKind.EqualsToken:
                return this.transformAssignmentExpression(expression);

            case ts.SyntaxKind.InKeyword: {
                const lhs = this.transformExpression(expression.left);
                const rhs = this.transformExpression(expression.right);
                const indexExpression = tstl.createTableIndexExpression(rhs, lhs);
                return tstl.createBinaryExpression(
                    indexExpression,
                    tstl.createNilLiteral(),
                    tstl.SyntaxKind.InequalityOperator,
                    expression
                );
            }

            case ts.SyntaxKind.InstanceOfKeyword: {
                const lhs = this.transformExpression(expression.left);
                const rhs = this.transformExpression(expression.right);
                const rhsType = this.checker.getTypeAtLocation(expression.right);
                const decorators = tsHelper.getCustomDecorators(rhsType, this.checker);

                if (decorators.has(DecoratorKind.Extension) || decorators.has(DecoratorKind.MetaExtension)) {
                    // Cannot use instanceof on extension classes
                    throw TSTLErrors.InvalidInstanceOfExtension(expression);
                }

                if (decorators.has(DecoratorKind.LuaTable)) {
                    throw TSTLErrors.InvalidInstanceOfLuaTable(expression);
                }

                if (tsHelper.isStandardLibraryType(rhsType, "ObjectConstructor", this.program)) {
                    return this.transformLuaLibFunction(LuaLibFeature.InstanceOfObject, expression, lhs);
                }

                return this.transformLuaLibFunction(LuaLibFeature.InstanceOf, expression, lhs, rhs);
            }

            case ts.SyntaxKind.CommaToken: {
                const rhs = this.transformExpression(expression.right);
                return this.createImmediatelyInvokedFunctionExpression(
                    this.statementVisitResultToArray(this.transformExpressionStatement(expression.left)),
                    rhs,
                    expression
                );
            }

            default:
                throw TSTLErrors.UnsupportedKind("binary operator", operator, expression);
        }
    }

    protected transformAssignment(lhs: ts.Expression, right?: tstl.Expression): tstl.Statement {
        return tstl.createAssignmentStatement(
            this.transformExpression(lhs) as tstl.AssignmentLeftHandSideExpression,
            right,
            lhs.parent
        );
    }

    protected transformAssignmentStatement(expression: ts.BinaryExpression): StatementVisitResult {
        // Validate assignment
        const rightType = this.checker.getTypeAtLocation(expression.right);
        const leftType = this.checker.getTypeAtLocation(expression.left);
        this.validateFunctionAssignment(expression.right, rightType, leftType);
        this.validatePropertyAssignment(expression);

        if (tsHelper.isArrayLengthAssignment(expression, this.checker, this.program)) {
            // array.length = x
            return tstl.createExpressionStatement(
                this.transformLuaLibFunction(
                    LuaLibFeature.ArraySetLength,
                    expression,
                    this.transformExpression(expression.left.expression),
                    this.transformExpression(expression.right)
                )
            );
        }

        if (ts.isArrayLiteralExpression(expression.left)) {
            // Destructuring assignment
            const left =
                expression.left.elements.length > 0
                    ? expression.left.elements.map(e => this.transformExpression(e))
                    : [tstl.createAnonymousIdentifier(expression.left)];
            let right: tstl.Expression[];
            if (ts.isArrayLiteralExpression(expression.right)) {
                if (expression.right.elements.length > 0) {
                    const visitResults = expression.right.elements.map(e => this.transformExpression(e));
                    right = this.filterUndefined(visitResults);
                } else {
                    right = [tstl.createNilLiteral()];
                }
            } else if (tsHelper.isTupleReturnCall(expression.right, this.checker)) {
                right = [this.transformExpression(expression.right)];
            } else {
                right = [this.createUnpackCall(this.transformExpression(expression.right), expression.right)];
            }
            return tstl.createAssignmentStatement(left as tstl.AssignmentLeftHandSideExpression[], right, expression);
        } else {
            // Simple assignment
            return this.transformAssignment(expression.left, this.transformExpression(expression.right));
        }
    }

    protected transformAssignmentExpression(
        expression: ts.BinaryExpression
    ): tstl.CallExpression | tstl.MethodCallExpression {
        // Validate assignment
        const rightType = this.checker.getTypeAtLocation(expression.right);
        const leftType = this.checker.getTypeAtLocation(expression.left);
        this.validateFunctionAssignment(expression.right, rightType, leftType);

        if (tsHelper.isArrayLengthAssignment(expression, this.checker, this.program)) {
            // array.length = x
            return this.transformLuaLibFunction(
                LuaLibFeature.ArraySetLength,
                expression,
                this.transformExpression(expression.left.expression),
                this.transformExpression(expression.right)
            );
        }

        if (ts.isArrayLiteralExpression(expression.left)) {
            // Destructuring assignment
            // (function() local ${tmps} = ${right}; ${left} = ${tmps}; return {${tmps}} end)()
            const left =
                expression.left.elements.length > 0
                    ? expression.left.elements.map(e => this.transformExpression(e))
                    : [tstl.createAnonymousIdentifier(expression.left)];
            let right: tstl.Expression[];
            if (ts.isArrayLiteralExpression(expression.right)) {
                right =
                    expression.right.elements.length > 0
                        ? expression.right.elements.map(e => this.transformExpression(e))
                        : [tstl.createNilLiteral()];
            } else if (tsHelper.isTupleReturnCall(expression.right, this.checker)) {
                right = [this.transformExpression(expression.right)];
            } else {
                right = [this.createUnpackCall(this.transformExpression(expression.right), expression.right)];
            }
            const tmps = left.map((_, i) => tstl.createIdentifier(`____TS_tmp${i}`));
            const statements: tstl.Statement[] = [
                tstl.createVariableDeclarationStatement(tmps, right),
                tstl.createAssignmentStatement(left as tstl.AssignmentLeftHandSideExpression[], tmps),
            ];
            return this.createImmediatelyInvokedFunctionExpression(
                statements,
                tstl.createTableExpression(tmps.map(t => tstl.createTableFieldExpression(t))),
                expression
            );
        }

        if (ts.isPropertyAccessExpression(expression.left) || ts.isElementAccessExpression(expression.left)) {
            // Left is property/element access: cache result while maintaining order of evaluation
            // (function(o, i, v) o[i] = v; return v end)(${objExpression}, ${indexExpression}, ${right})
            const objParameter = tstl.createIdentifier("o");
            const indexParameter = tstl.createIdentifier("i");
            const valueParameter = tstl.createIdentifier("v");
            const indexStatement = tstl.createTableIndexExpression(objParameter, indexParameter);
            const statements: tstl.Statement[] = [
                tstl.createAssignmentStatement(indexStatement, valueParameter),
                tstl.createReturnStatement([valueParameter]),
            ];
            const iife = tstl.createFunctionExpression(tstl.createBlock(statements), [
                objParameter,
                indexParameter,
                valueParameter,
            ]);
            const objExpression = this.transformExpression(expression.left.expression);
            let indexExpression: tstl.Expression;
            if (ts.isPropertyAccessExpression(expression.left)) {
                // Property access
                indexExpression = tstl.createStringLiteral(expression.left.name.text);
            } else {
                // Element access
                indexExpression = this.transformExpression(expression.left.argumentExpression);
                const argType = this.checker.getTypeAtLocation(expression.left.expression);
                if (tsHelper.isArrayType(argType, this.checker, this.program)) {
                    // Array access needs a +1
                    indexExpression = this.expressionPlusOne(indexExpression);
                }
            }

            const args = [objExpression, indexExpression, this.transformExpression(expression.right)];
            return tstl.createCallExpression(tstl.createParenthesizedExpression(iife), args, expression);
        } else {
            // Simple assignment
            // (function() ${left} = ${right}; return ${left} end)()
            const left = this.transformExpression(expression.left);
            const right = this.transformExpression(expression.right);
            return this.createImmediatelyInvokedFunctionExpression(
                [this.transformAssignment(expression.left, right)],
                left,
                expression
            );
        }
    }

    protected transformCompoundAssignmentExpression(
        expression: ts.Expression,
        lhs: ts.Expression,
        rhs: ts.Expression,
        replacementOperator: ts.BinaryOperator,
        isPostfix: boolean
    ): tstl.CallExpression {
        const left = this.transformExpression(lhs) as tstl.AssignmentLeftHandSideExpression;
        let right = this.transformExpression(rhs);

        const [hasEffects, objExpression, indexExpression] = tsHelper.isAccessExpressionWithEvaluationEffects(
            lhs,
            this.checker,
            this.program
        );
        if (hasEffects && objExpression && indexExpression) {
            // Complex property/element accesses need to cache object/index expressions to avoid repeating side-effects
            // local __TS_obj, __TS_index = ${objExpression}, ${indexExpression};
            const obj = tstl.createIdentifier("____TS_obj");
            const index = tstl.createIdentifier("____TS_index");
            const objAndIndexDeclaration = tstl.createVariableDeclarationStatement(
                [obj, index],
                [this.transformExpression(objExpression), this.transformExpression(indexExpression)]
            );
            const accessExpression = tstl.createTableIndexExpression(obj, index);

            const tmp = tstl.createIdentifier("____TS_tmp");
            right = tstl.createParenthesizedExpression(right);
            let tmpDeclaration: tstl.VariableDeclarationStatement;
            let assignStatement: tstl.AssignmentStatement;
            if (isPostfix) {
                // local ____TS_tmp = ____TS_obj[____TS_index];
                // ____TS_obj[____TS_index] = ____TS_tmp ${replacementOperator} ${right};
                tmpDeclaration = tstl.createVariableDeclarationStatement(tmp, accessExpression);
                const operatorExpression = this.transformBinaryOperation(tmp, right, replacementOperator, expression);
                assignStatement = tstl.createAssignmentStatement(accessExpression, operatorExpression);
            } else {
                // local ____TS_tmp = ____TS_obj[____TS_index] ${replacementOperator} ${right};
                // ____TS_obj[____TS_index] = ____TS_tmp;
                const operatorExpression = this.transformBinaryOperation(
                    accessExpression,
                    right,
                    replacementOperator,
                    expression
                );
                tmpDeclaration = tstl.createVariableDeclarationStatement(tmp, operatorExpression);
                assignStatement = tstl.createAssignmentStatement(accessExpression, tmp);
            }
            // return ____TS_tmp
            return this.createImmediatelyInvokedFunctionExpression(
                [objAndIndexDeclaration, tmpDeclaration, assignStatement],
                tmp,
                expression
            );
        } else if (isPostfix) {
            // Postfix expressions need to cache original value in temp
            // local ____TS_tmp = ${left};
            // ${left} = ____TS_tmp ${replacementOperator} ${right};
            // return ____TS_tmp
            const tmpIdentifier = tstl.createIdentifier("____TS_tmp");
            const tmpDeclaration = tstl.createVariableDeclarationStatement(tmpIdentifier, left);
            const operatorExpression = this.transformBinaryOperation(
                tmpIdentifier,
                right,
                replacementOperator,
                expression
            );
            const assignStatement = this.transformAssignment(lhs, operatorExpression);
            return this.createImmediatelyInvokedFunctionExpression(
                [tmpDeclaration, assignStatement],
                tmpIdentifier,
                expression
            );
        } else if (ts.isPropertyAccessExpression(lhs) || ts.isElementAccessExpression(lhs)) {
            // Simple property/element access expressions need to cache in temp to avoid double-evaluation
            // local ____TS_tmp = ${left} ${replacementOperator} ${right};
            // ${left} = ____TS_tmp;
            // return ____TS_tmp
            const tmpIdentifier = tstl.createIdentifier("____TS_tmp");
            const operatorExpression = this.transformBinaryOperation(left, right, replacementOperator, expression);
            const tmpDeclaration = tstl.createVariableDeclarationStatement(tmpIdentifier, operatorExpression);
            const assignStatement = this.transformAssignment(lhs, tmpIdentifier);
            return this.createImmediatelyInvokedFunctionExpression(
                [tmpDeclaration, assignStatement],
                tmpIdentifier,
                expression
            );
        } else {
            // Simple expressions
            // ${left} = ${right}; return ${right}
            const operatorExpression = this.transformBinaryOperation(left, right, replacementOperator, expression);
            const assignStatement = this.transformAssignment(lhs, operatorExpression);
            return this.createImmediatelyInvokedFunctionExpression([assignStatement], left, expression);
        }
    }

    public transformBinaryOperator(operator: ts.BinaryOperator, node: ts.Node): tstl.BinaryOperator {
        switch (operator) {
            // Bitwise operators
            case ts.SyntaxKind.BarToken:
                return tstl.SyntaxKind.BitwiseOrOperator;
            case ts.SyntaxKind.CaretToken:
                return tstl.SyntaxKind.BitwiseExclusiveOrOperator;
            case ts.SyntaxKind.AmpersandToken:
                return tstl.SyntaxKind.BitwiseAndOperator;
            case ts.SyntaxKind.LessThanLessThanToken:
                return tstl.SyntaxKind.BitwiseLeftShiftOperator;
            case ts.SyntaxKind.GreaterThanGreaterThanToken:
                throw TSTLErrors.UnsupportedKind("right shift operator (use >>> instead)", operator, node);
            case ts.SyntaxKind.GreaterThanGreaterThanGreaterThanToken:
                return tstl.SyntaxKind.BitwiseRightShiftOperator;
            // Regular operators
            case ts.SyntaxKind.AmpersandAmpersandToken:
                return tstl.SyntaxKind.AndOperator;
            case ts.SyntaxKind.BarBarToken:
                return tstl.SyntaxKind.OrOperator;
            case ts.SyntaxKind.MinusToken:
                return tstl.SyntaxKind.SubtractionOperator;
            case ts.SyntaxKind.PlusToken:
                if (ts.isBinaryExpression(node)) {
                    // Check is we need to use string concat operator
                    const typeLeft = this.checker.getTypeAtLocation(node.left);
                    const typeRight = this.checker.getTypeAtLocation(node.right);
                    if (tsHelper.isStringType(typeLeft) || tsHelper.isStringType(typeRight)) {
                        return tstl.SyntaxKind.ConcatOperator;
                    }
                }
                return tstl.SyntaxKind.AdditionOperator;
            case ts.SyntaxKind.AsteriskToken:
                return tstl.SyntaxKind.MultiplicationOperator;
            case ts.SyntaxKind.AsteriskAsteriskToken:
                return tstl.SyntaxKind.PowerOperator;
            case ts.SyntaxKind.SlashToken:
                return tstl.SyntaxKind.DivisionOperator;
            case ts.SyntaxKind.PercentToken:
                return tstl.SyntaxKind.ModuloOperator;
            case ts.SyntaxKind.GreaterThanToken:
                return tstl.SyntaxKind.GreaterThanOperator;
            case ts.SyntaxKind.GreaterThanEqualsToken:
                return tstl.SyntaxKind.GreaterEqualOperator;
            case ts.SyntaxKind.LessThanToken:
                return tstl.SyntaxKind.LessThanOperator;
            case ts.SyntaxKind.LessThanEqualsToken:
                return tstl.SyntaxKind.LessEqualOperator;
            case ts.SyntaxKind.EqualsEqualsToken:
            case ts.SyntaxKind.EqualsEqualsEqualsToken:
                return tstl.SyntaxKind.EqualityOperator;
            case ts.SyntaxKind.ExclamationEqualsToken:
            case ts.SyntaxKind.ExclamationEqualsEqualsToken:
                return tstl.SyntaxKind.InequalityOperator;
            default:
                throw TSTLErrors.UnsupportedKind("binary operator", operator, node);
        }
    }

    public transformClassExpression(expression: ts.ClassExpression): ExpressionVisitResult {
        const className =
            expression.name !== undefined
                ? this.transformIdentifier(expression.name)
                : tstl.createAnonymousIdentifier();

        const classDeclaration = this.transformClassDeclaration(expression, className);
        return this.createImmediatelyInvokedFunctionExpression(
            this.statementVisitResultToArray(classDeclaration),
            className,
            expression
        );
    }

    protected transformCompoundAssignmentStatement(
        node: ts.Node,
        lhs: ts.Expression,
        rhs: ts.Expression,
        replacementOperator: ts.BinaryOperator
    ): tstl.Statement {
        const left = this.transformExpression(lhs) as tstl.AssignmentLeftHandSideExpression;
        const right = this.transformExpression(rhs);

        const [hasEffects, objExpression, indexExpression] = tsHelper.isAccessExpressionWithEvaluationEffects(
            lhs,
            this.checker,
            this.program
        );
        if (hasEffects && objExpression && indexExpression) {
            // Complex property/element accesses need to cache object/index expressions to avoid repeating side-effects
            // local __TS_obj, __TS_index = ${objExpression}, ${indexExpression};
            // ____TS_obj[____TS_index] = ____TS_obj[____TS_index] ${replacementOperator} ${right};
            const obj = tstl.createIdentifier("____TS_obj");
            const index = tstl.createIdentifier("____TS_index");
            const objAndIndexDeclaration = tstl.createVariableDeclarationStatement(
                [obj, index],
                [this.transformExpression(objExpression), this.transformExpression(indexExpression)]
            );
            const accessExpression = tstl.createTableIndexExpression(obj, index);
            const operatorExpression = this.transformBinaryOperation(
                accessExpression,
                tstl.createParenthesizedExpression(right),
                replacementOperator,
                node
            );
            const assignStatement = tstl.createAssignmentStatement(accessExpression, operatorExpression);
            return tstl.createDoStatement([objAndIndexDeclaration, assignStatement]);
        } else {
            // Simple statements
            // ${left} = ${left} ${replacementOperator} ${right}
            const operatorExpression = this.transformBinaryOperation(left, right, replacementOperator, node);
            return this.transformAssignment(lhs, operatorExpression);
        }
    }

    protected transformUnaryBitLibOperation(
        node: ts.Node,
        expression: tstl.Expression,
        operator: tstl.UnaryBitwiseOperator,
        lib: string
    ): ExpressionVisitResult {
        let bitFunction: string;
        switch (operator) {
            case tstl.SyntaxKind.BitwiseNotOperator:
                bitFunction = "bnot";
                break;
            default:
                throw TSTLErrors.UnsupportedKind("unary bitwise operator", operator, node);
        }
        return tstl.createCallExpression(
            tstl.createTableIndexExpression(tstl.createIdentifier(lib), tstl.createStringLiteral(bitFunction)),
            [expression],
            node
        );
    }

    protected transformUnaryBitOperation(
        node: ts.Node,
        expression: tstl.Expression,
        operator: tstl.UnaryBitwiseOperator
    ): ExpressionVisitResult {
        switch (this.luaTarget) {
            case LuaTarget.Lua51:
                throw TSTLErrors.UnsupportedForTarget("Bitwise operations", this.luaTarget, node);

            case LuaTarget.Lua52:
                return this.transformUnaryBitLibOperation(node, expression, operator, "bit32");

            case LuaTarget.LuaJIT:
                return this.transformUnaryBitLibOperation(node, expression, operator, "bit");

            default:
                return tstl.createUnaryExpression(expression, operator, node);
        }
    }

    protected transformBinaryBitLibOperation(
        node: ts.Node,
        left: tstl.Expression,
        right: tstl.Expression,
        operator: ts.BinaryOperator,
        lib: string
    ): ExpressionVisitResult {
        let bitFunction: string;
        switch (operator) {
            case ts.SyntaxKind.AmpersandToken:
                bitFunction = "band";
                break;
            case ts.SyntaxKind.BarToken:
                bitFunction = "bor";
                break;
            case ts.SyntaxKind.CaretToken:
                bitFunction = "bxor";
                break;
            case ts.SyntaxKind.LessThanLessThanToken:
                bitFunction = "lshift";
                break;
            case ts.SyntaxKind.GreaterThanGreaterThanGreaterThanToken:
                bitFunction = "rshift";
                break;
            case ts.SyntaxKind.GreaterThanGreaterThanToken:
                bitFunction = "arshift";
                break;
            default:
                throw TSTLErrors.UnsupportedKind("binary bitwise operator", operator, node);
        }
        return tstl.createCallExpression(
            tstl.createTableIndexExpression(tstl.createIdentifier(lib), tstl.createStringLiteral(bitFunction)),
            [left, right],
            node
        );
    }

    protected transformBinaryBitOperation(
        node: ts.Node,
        left: tstl.Expression,
        right: tstl.Expression,
        operator: ts.BinaryOperator
    ): ExpressionVisitResult {
        switch (this.luaTarget) {
            case LuaTarget.Lua51:
                throw TSTLErrors.UnsupportedForTarget("Bitwise operations", this.luaTarget, node);

            case LuaTarget.Lua52:
                return this.transformBinaryBitLibOperation(node, left, right, operator, "bit32");

            case LuaTarget.LuaJIT:
                return this.transformBinaryBitLibOperation(node, left, right, operator, "bit");

            default:
                const luaOperator = this.transformBinaryOperator(operator, node);
                return tstl.createBinaryExpression(left, right, luaOperator, node);
        }
    }

    protected transformProtectedConditionalExpression(expression: ts.ConditionalExpression): tstl.CallExpression {
        const condition = this.transformExpression(expression.condition);
        const val1 = this.transformExpression(expression.whenTrue);
        const val2 = this.transformExpression(expression.whenFalse);

        const val1Function = this.wrapInFunctionCall(val1);
        const val2Function = this.wrapInFunctionCall(val2);

        // (condition and (() => v1) or (() => v2))()
        const conditionAnd = tstl.createBinaryExpression(condition, val1Function, tstl.SyntaxKind.AndOperator);
        const orExpression = tstl.createBinaryExpression(conditionAnd, val2Function, tstl.SyntaxKind.OrOperator);
        return tstl.createCallExpression(tstl.createParenthesizedExpression(orExpression), [], expression);
    }

    public transformConditionalExpression(expression: ts.ConditionalExpression): ExpressionVisitResult {
        const isStrict = this.options.strict === true || this.options.strictNullChecks === true;
        if (tsHelper.isFalsible(this.checker.getTypeAtLocation(expression.whenTrue), isStrict)) {
            return this.transformProtectedConditionalExpression(expression);
        }
        const condition = this.transformExpression(expression.condition);
        const val1 = this.transformExpression(expression.whenTrue);
        const val2 = this.transformExpression(expression.whenFalse);

        // condition and v1 or v2
        const conditionAnd = tstl.createBinaryExpression(condition, val1, tstl.SyntaxKind.AndOperator);
        return tstl.createBinaryExpression(conditionAnd, val2, tstl.SyntaxKind.OrOperator, expression);
    }

    public transformPostfixUnaryExpression(expression: ts.PostfixUnaryExpression): ExpressionVisitResult {
        switch (expression.operator) {
            case ts.SyntaxKind.PlusPlusToken:
                return this.transformCompoundAssignmentExpression(
                    expression,
                    expression.operand,
                    ts.createLiteral(1),
                    ts.SyntaxKind.PlusToken,
                    true
                );

            case ts.SyntaxKind.MinusMinusToken:
                return this.transformCompoundAssignmentExpression(
                    expression,
                    expression.operand,
                    ts.createLiteral(1),
                    ts.SyntaxKind.MinusToken,
                    true
                );

            default:
                throw TSTLErrors.UnsupportedKind("unary postfix operator", expression.operator, expression);
        }
    }

    public transformPrefixUnaryExpression(expression: ts.PrefixUnaryExpression): ExpressionVisitResult {
        switch (expression.operator) {
            case ts.SyntaxKind.PlusPlusToken:
                return this.transformCompoundAssignmentExpression(
                    expression,
                    expression.operand,
                    ts.createLiteral(1),
                    ts.SyntaxKind.PlusToken,
                    false
                );

            case ts.SyntaxKind.MinusMinusToken:
                return this.transformCompoundAssignmentExpression(
                    expression,
                    expression.operand,
                    ts.createLiteral(1),
                    ts.SyntaxKind.MinusToken,
                    false
                );

            case ts.SyntaxKind.PlusToken:
                return this.transformExpression(expression.operand);

            case ts.SyntaxKind.MinusToken:
                return tstl.createUnaryExpression(
                    this.transformExpression(expression.operand),
                    tstl.SyntaxKind.NegationOperator
                );

            case ts.SyntaxKind.ExclamationToken:
                return tstl.createUnaryExpression(
                    this.transformExpression(expression.operand),
                    tstl.SyntaxKind.NotOperator
                );

            case ts.SyntaxKind.TildeToken:
                return this.transformUnaryBitOperation(
                    expression,
                    this.transformExpression(expression.operand),
                    tstl.SyntaxKind.BitwiseNotOperator
                );

            default:
                throw TSTLErrors.UnsupportedKind("unary prefix operator", expression.operator, expression);
        }
    }

    public transformArrayLiteral(expression: ts.ArrayLiteralExpression): ExpressionVisitResult {
        const values = expression.elements.map(e =>
            tstl.createTableFieldExpression(this.transformExpression(e), undefined, e)
        );

        return tstl.createTableExpression(values, expression);
    }

    public transformObjectLiteral(expression: ts.ObjectLiteralExpression): ExpressionVisitResult {
        const properties: tstl.TableFieldExpression[] = [];
        // Add all property assignments
        expression.properties.forEach(element => {
            const name = element.name ? this.transformPropertyName(element.name) : undefined;
            if (ts.isPropertyAssignment(element)) {
                const expression = this.transformExpression(element.initializer);
                properties.push(tstl.createTableFieldExpression(expression, name, element));
            } else if (ts.isShorthandPropertyAssignment(element)) {
                const valueSymbol = this.checker.getShorthandAssignmentValueSymbol(element);
                const identifier = this.createShorthandIdentifier(valueSymbol, element.name);
                properties.push(tstl.createTableFieldExpression(identifier, name, element));
            } else if (ts.isMethodDeclaration(element)) {
                const expression = this.transformFunctionExpression(element);
                properties.push(tstl.createTableFieldExpression(expression, name, element));
            } else {
                throw TSTLErrors.UnsupportedKind("object literal element", element.kind, expression);
            }
        });

        return tstl.createTableExpression(properties, expression);
    }

    public transformDeleteExpression(expression: ts.DeleteExpression): ExpressionVisitResult {
        const lhs = this.transformExpression(expression.expression) as tstl.AssignmentLeftHandSideExpression;
        const assignment = tstl.createAssignmentStatement(lhs, tstl.createNilLiteral(), expression);

        return this.createImmediatelyInvokedFunctionExpression(
            [assignment],
            [tstl.createBooleanLiteral(true)],
            expression
        );
    }

    public transformFunctionExpression(node: ts.FunctionLikeDeclaration): ExpressionVisitResult {
        const type = this.checker.getTypeAtLocation(node);

        let context: tstl.Identifier | undefined;
        if (tsHelper.getFunctionContextType(type, this.checker) !== ContextType.Void) {
            if (ts.isArrowFunction(node)) {
                // dummy context for arrow functions with parameters
                if (node.parameters.length > 0) {
                    context = tstl.createAnonymousIdentifier();
                }
            } else {
                // self context
                context = this.createSelfIdentifier();
            }
        }

        // Build parameter string
        const [paramNames, dotsLiteral, spreadIdentifier] = this.transformParameters(node.parameters, context);

        let flags = tstl.FunctionExpressionFlags.None;

        if (node.body === undefined) {
            throw TSTLErrors.UnsupportedFunctionWithoutBody(node);
        }

        let body: ts.Block;
        if (ts.isBlock(node.body)) {
            body = node.body;
        } else {
            const returnExpression = ts.createReturn(node.body);
            body = ts.createBlock([returnExpression]);
            returnExpression.parent = body;
            if (node.body) {
                body.parent = node.body.parent;
            }
            flags |= tstl.FunctionExpressionFlags.Inline;
        }

        const [transformedBody] = this.transformFunctionBody(node.parameters, body, spreadIdentifier);

        return tstl.createFunctionExpression(
            tstl.createBlock(transformedBody),
            paramNames,
            dotsLiteral,
            spreadIdentifier,
            flags,
            node
        );
    }

    public transformNewExpression(node: ts.NewExpression): ExpressionVisitResult {
        const name = this.transformExpression(node.expression);
        const signature = this.checker.getResolvedSignature(node);
        const params = node.arguments
            ? this.transformArguments(node.arguments, signature)
            : [tstl.createBooleanLiteral(true)];

        const type = this.checker.getTypeAtLocation(node);
        const classDecorators = tsHelper.getCustomDecorators(type, this.checker);

        this.checkForLuaLibType(type);

        if (classDecorators.has(DecoratorKind.Extension) || classDecorators.has(DecoratorKind.MetaExtension)) {
            throw TSTLErrors.InvalidNewExpressionOnExtension(node);
        }

        if (classDecorators.has(DecoratorKind.CustomConstructor)) {
            const customDecorator = classDecorators.get(DecoratorKind.CustomConstructor);
            if (customDecorator === undefined || customDecorator.args[0] === undefined) {
                throw TSTLErrors.InvalidDecoratorArgumentNumber("@customConstructor", 0, 1, node);
            }

            return tstl.createCallExpression(
                tstl.createIdentifier(customDecorator.args[0]),
                this.transformArguments(node.arguments || []),
                node
            );
        }

        if (classDecorators.has(DecoratorKind.LuaTable)) {
            if (node.arguments && node.arguments.length > 0) {
                throw TSTLErrors.ForbiddenLuaTableUseException(
                    "No parameters are allowed when constructing a LuaTable object.",
                    node
                );
            } else {
                return tstl.createTableExpression();
            }
        }

        return tstl.createCallExpression(
            tstl.createTableIndexExpression(name, tstl.createStringLiteral("new")),
            params,
            node
        );
    }

    public transformParenthesizedExpression(expression: ts.ParenthesizedExpression): ExpressionVisitResult {
        return tstl.createParenthesizedExpression(this.transformExpression(expression.expression), expression);
    }

    public transformSuperKeyword(expression: ts.SuperExpression): ExpressionVisitResult {
        const classDeclaration = this.classStack[this.classStack.length - 1];
        const typeNode = tsHelper.getExtendedTypeNode(classDeclaration, this.checker);
        if (typeNode === undefined) {
            throw TSTLErrors.UnknownSuperType(expression);
        }

        const extendsExpression = typeNode.expression;
        let baseClassName: tstl.AssignmentLeftHandSideExpression;
        if (ts.isIdentifier(extendsExpression)) {
            // Use "baseClassName" if base is a simple identifier
            baseClassName = this.transformIdentifier(extendsExpression);
        } else {
            if (classDeclaration.name === undefined) {
                throw TSTLErrors.MissingClassName(expression);
            }

            // Use "className.____super" if the base is not a simple identifier
            baseClassName = tstl.createTableIndexExpression(
                this.transformIdentifier(classDeclaration.name),
                tstl.createStringLiteral("____super"),
                expression
            );
        }
        return tstl.createTableIndexExpression(baseClassName, tstl.createStringLiteral("prototype"));
    }

    public transformCallExpression(expression: ts.CallExpression): ExpressionVisitResult {
        // Check for calls on primitives to override
        let parameters: tstl.Expression[] = [];

        const isTupleReturn = tsHelper.isTupleReturnCall(expression, this.checker);
        const isTupleReturnForward =
            expression.parent &&
            ts.isReturnStatement(expression.parent) &&
            tsHelper.isInTupleReturnFunction(expression, this.checker);
        const isInDestructingAssignment = tsHelper.isInDestructingAssignment(expression);
        const isInSpread = expression.parent && ts.isSpreadElement(expression.parent);
        const returnValueIsUsed = expression.parent && !ts.isExpressionStatement(expression.parent);
        const wrapResult =
            isTupleReturn && !isTupleReturnForward && !isInDestructingAssignment && !isInSpread && returnValueIsUsed;

        if (ts.isPropertyAccessExpression(expression.expression)) {
            const result = this.transformPropertyCall(expression);
            return wrapResult ? this.wrapInTable(result) : result;
        }

        if (ts.isElementAccessExpression(expression.expression)) {
            const result = this.transformElementCall(expression);
            return wrapResult ? this.wrapInTable(result) : result;
        }

        const signature = this.checker.getResolvedSignature(expression);

        // Handle super calls properly
        if (expression.expression.kind === ts.SyntaxKind.SuperKeyword) {
            parameters = this.transformArguments(expression.arguments, signature, ts.createThis());

            return tstl.createCallExpression(
                tstl.createTableIndexExpression(
                    this.transformSuperKeyword(ts.createSuper()),
                    tstl.createStringLiteral("____constructor")
                ),
                parameters
            );
        }

        const expressionType = this.checker.getTypeAtLocation(expression.expression);
        if (tsHelper.isStandardLibraryType(expressionType, undefined, this.program)) {
            const result = this.transformGlobalFunctionCall(expression);
            if (result) {
                return result;
            }
        }

        const callPath = this.transformExpression(expression.expression);
        const signatureDeclaration = signature && signature.getDeclaration();
        if (
            signatureDeclaration &&
            tsHelper.getDeclarationContextType(signatureDeclaration, this.checker) === ContextType.Void
        ) {
            parameters = this.transformArguments(expression.arguments, signature);
        } else {
            const context = this.isStrict ? ts.createNull() : ts.createIdentifier("_G");
            parameters = this.transformArguments(expression.arguments, signature, context);
        }

        const callExpression = tstl.createCallExpression(callPath, parameters, expression);
        return wrapResult ? this.wrapInTable(callExpression) : callExpression;
    }

    protected transformGlobalFunctionCall(node: ts.CallExpression): tstl.Expression | undefined {
        const signature = this.checker.getResolvedSignature(node);
        const parameters = this.transformArguments(node.arguments, signature);

        const expressionType = this.checker.getTypeAtLocation(node.expression);
        const name = expressionType.symbol.name;
        switch (name) {
            case "SymbolConstructor":
                return this.transformLuaLibFunction(LuaLibFeature.Symbol, node, ...parameters);
            case "NumberConstructor":
                return this.transformLuaLibFunction(LuaLibFeature.Number, node, ...parameters);
            case "isNaN":
            case "isFinite":
                const numberParameters = tsHelper.isNumberType(expressionType)
                    ? parameters
                    : [this.transformLuaLibFunction(LuaLibFeature.Number, undefined, ...parameters)];

                return this.transformLuaLibFunction(
                    name === "isNaN" ? LuaLibFeature.NumberIsNaN : LuaLibFeature.NumberIsFinite,
                    node,
                    ...numberParameters
                );
        }
    }

    public transformPropertyCall(node: ts.CallExpression): ExpressionVisitResult {
        let parameters: tstl.Expression[] = [];

        // Check if call is actually on a property access expression
        if (!ts.isPropertyAccessExpression(node.expression)) {
            throw TSTLErrors.InvalidPropertyCall(node);
        }

        // If the function being called is of type owner.func, get the type of owner
        const ownerType = this.checker.getTypeAtLocation(node.expression.expression);

        const signature = this.checker.getResolvedSignature(node);

        if (tsHelper.isStandardLibraryType(ownerType, "Math", this.program)) {
            return this.transformMathCallExpression(node);
        }

        if (tsHelper.isStandardLibraryType(ownerType, "Console", this.program)) {
            return this.transformConsoleCallExpression(node);
        }

        if (tsHelper.isStandardLibraryType(ownerType, "StringConstructor", this.program)) {
            return tstl.createCallExpression(
                this.transformStringExpression(node.expression.name),
                this.transformArguments(node.arguments, signature),
                node
            );
        }

        if (tsHelper.isStandardLibraryType(ownerType, "ObjectConstructor", this.program)) {
            return this.transformObjectCallExpression(node);
        }

        if (tsHelper.isStandardLibraryType(ownerType, "SymbolConstructor", this.program)) {
            return this.transformSymbolCallExpression(node);
        }

        if (tsHelper.isStandardLibraryType(ownerType, "NumberConstructor", this.program)) {
            return this.transformNumberCallExpression(node);
        }

        const classDecorators = tsHelper.getCustomDecorators(ownerType, this.checker);

        if (classDecorators.has(DecoratorKind.LuaTable)) {
            this.validateLuaTableCall(node as ts.CallExpression & { expression: ts.PropertyAccessExpression }, false);
            return this.transformLuaTableCallExpression(node as ts.CallExpression & {
                expression: ts.PropertyAccessExpression;
            });
        }

        switch (ownerType.flags) {
            case ts.TypeFlags.String:
            case ts.TypeFlags.StringLiteral:
                return this.transformStringCallExpression(node);
        }

        // if ownerType is a array, use only supported functions
        if (tsHelper.isExplicitArrayType(ownerType, this.checker, this.program)) {
            return this.transformArrayCallExpression(node);
        }

        // if ownerType inherits from an array, use array calls where appropriate
        if (
            tsHelper.isArrayType(ownerType, this.checker, this.program) &&
            tsHelper.isDefaultArrayCallMethodName(node.expression.name.escapedText as string)
        ) {
            return this.transformArrayCallExpression(node);
        }

        if (tsHelper.isFunctionType(ownerType, this.checker)) {
            return this.transformFunctionCallExpression(node);
        }

        // Get the type of the function
        if (node.expression.expression.kind === ts.SyntaxKind.SuperKeyword) {
            // Super calls take the format of super.call(self,...)
            parameters = this.transformArguments(node.arguments, signature, ts.createThis());
            return tstl.createCallExpression(this.transformExpression(node.expression), parameters);
        } else {
            // Replace last . with : here
            const name = node.expression.name.escapedText;
            if (name === "toString") {
                const toStringIdentifier = tstl.createIdentifier("tostring");
                return tstl.createCallExpression(
                    toStringIdentifier,
                    [this.transformExpression(node.expression.expression)],
                    node
                );
            } else if (name === "hasOwnProperty") {
                const expr = this.transformExpression(node.expression.expression);
                parameters = this.transformArguments(node.arguments, signature);
                const rawGetIdentifier = tstl.createIdentifier("rawget");
                const rawGetCall = tstl.createCallExpression(rawGetIdentifier, [expr, ...parameters]);
                return tstl.createParenthesizedExpression(
                    tstl.createBinaryExpression(
                        rawGetCall,
                        tstl.createNilLiteral(),
                        tstl.SyntaxKind.InequalityOperator,
                        node
                    )
                );
            } else {
                const parameters = this.transformArguments(node.arguments, signature);
                const table = this.transformExpression(node.expression.expression);
                const signatureDeclaration = signature && signature.getDeclaration();
                if (
                    !signatureDeclaration ||
                    tsHelper.getDeclarationContextType(signatureDeclaration, this.checker) !== ContextType.Void
                ) {
                    if (
                        luaKeywords.has(node.expression.name.text) ||
                        !tsHelper.isValidLuaIdentifier(node.expression.name.text)
                    ) {
                        return this.transformElementCall(node);
                    } else {
                        // table:name()
                        return tstl.createMethodCallExpression(
                            table,
                            this.transformIdentifier(node.expression.name),
                            parameters,
                            node
                        );
                    }
                } else {
                    // table.name()
                    const callPath = tstl.createTableIndexExpression(
                        table,
                        tstl.createStringLiteral(name),
                        node.expression
                    );
                    return tstl.createCallExpression(callPath, parameters, node);
                }
            }
        }
    }

    public transformElementCall(node: ts.CallExpression): ExpressionVisitResult {
        if (!ts.isElementAccessExpression(node.expression) && !ts.isPropertyAccessExpression(node.expression)) {
            throw TSTLErrors.InvalidElementCall(node);
        }

        const signature = this.checker.getResolvedSignature(node);
        let parameters = this.transformArguments(node.arguments, signature);

        const signatureDeclaration = signature && signature.getDeclaration();
        if (
            !signatureDeclaration ||
            tsHelper.getDeclarationContextType(signatureDeclaration, this.checker) !== ContextType.Void
        ) {
            // Pass left-side as context

            const context = this.transformExpression(node.expression.expression);
            if (tsHelper.isExpressionWithEvaluationEffect(node.expression.expression)) {
                // Inject context parameter
                if (node.arguments.length > 0) {
                    parameters.unshift(tstl.createIdentifier("____TS_self"));
                } else {
                    parameters = [tstl.createIdentifier("____TS_self")];
                }

                // Cache left-side if it has effects
                //(function() local ____TS_self = context; return ____TS_self[argument](parameters); end)()
                const argumentExpression = ts.isElementAccessExpression(node.expression)
                    ? node.expression.argumentExpression
                    : ts.createStringLiteral(node.expression.name.text);
                const argument = this.transformExpression(argumentExpression);
                const selfIdentifier = tstl.createIdentifier("____TS_self");
                const selfAssignment = tstl.createVariableDeclarationStatement(selfIdentifier, context);
                const index = tstl.createTableIndexExpression(selfIdentifier, argument);
                const callExpression = tstl.createCallExpression(index, parameters);
                return this.createImmediatelyInvokedFunctionExpression([selfAssignment], callExpression, node);
            } else {
                const expression = this.transformExpression(node.expression);
                return tstl.createCallExpression(expression, [context, ...parameters]);
            }
        } else {
            // No context
            const expression = this.transformExpression(node.expression);
            return tstl.createCallExpression(expression, parameters);
        }
    }

    protected transformArguments<T extends ts.Expression>(
        params: ts.NodeArray<ts.Expression> | ts.Expression[],
        sig?: ts.Signature,
        context?: T
    ): tstl.Expression[] {
        const parameters: tstl.Expression[] = [];

        // Add context as first param if present
        if (context) {
            parameters.push(this.transformExpression(context));
        }

        if (sig && sig.parameters.length >= params.length) {
            for (let i = 0; i < params.length; ++i) {
                const param = params[i];
                const paramType = this.checker.getTypeAtLocation(param);
                const sigType = this.checker.getTypeAtLocation(sig.parameters[i].valueDeclaration);
                this.validateFunctionAssignment(param, paramType, sigType, sig.parameters[i].name);

                parameters.push(this.transformExpression(param));
            }
        } else {
            parameters.push(...params.map(param => this.transformExpression(param)));
        }

        return parameters;
    }

    public transformPropertyAccessExpression(expression: ts.PropertyAccessExpression): ExpressionVisitResult {
        const property = this.getIdentifierText(expression.name);

        const constEnumValue = this.tryGetConstEnumValue(expression);
        if (constEnumValue) {
            return constEnumValue;
        }

        // Check for primitive types to override
        const type = this.checker.getTypeAtLocation(expression.expression);
        if (tsHelper.isStringType(type)) {
            return this.transformStringProperty(expression);
        } else if (tsHelper.isArrayType(type, this.checker, this.program)) {
            const arrayPropertyAccess = this.transformArrayProperty(expression);
            if (arrayPropertyAccess) {
                return arrayPropertyAccess;
            }
        }

        this.checkForLuaLibType(type);

        const decorators = tsHelper.getCustomDecorators(type, this.checker);
        // Do not output path for member only enums
        if (decorators.has(DecoratorKind.CompileMembersOnly)) {
            return tstl.createIdentifier(property, expression);
        }

        if (decorators.has(DecoratorKind.LuaTable)) {
            return this.transformLuaTableProperty(expression);
        }

        // Catch math expressions
        if (ts.isIdentifier(expression.expression)) {
            const ownerType = this.checker.getTypeAtLocation(expression.expression);

            if (tsHelper.isStandardLibraryType(ownerType, "Math", this.program)) {
                return this.transformMathExpression(expression.name);
            } else if (tsHelper.isStandardLibraryType(ownerType, "Symbol", this.program)) {
                // Pull in Symbol lib
                this.importLuaLibFeature(LuaLibFeature.Symbol);
            }
        }

        const callPath = this.transformExpression(expression.expression);
        return tstl.createTableIndexExpression(callPath, tstl.createStringLiteral(property), expression);
    }

    // Transpile a Math._ property
    protected transformMathExpression(identifier: ts.Identifier): tstl.Expression {
        const name = identifier.escapedText as string;
        switch (name) {
            case "PI":
                const property = tstl.createStringLiteral("pi");
                const math = tstl.createIdentifier("math");
                return tstl.createTableIndexExpression(math, property, identifier);

            case "E":
            case "LN10":
            case "LN2":
            case "LOG10E":
            case "LOG2E":
            case "SQRT1_2":
            case "SQRT2":
                return tstl.createNumericLiteral(Math[name], identifier);

            default:
                throw TSTLErrors.UnsupportedProperty("math", name, identifier);
        }
    }

    // Transpile a Math._ property
    protected transformMathCallExpression(node: ts.CallExpression): tstl.Expression {
        const expression = node.expression as ts.PropertyAccessExpression;
        const signature = this.checker.getResolvedSignature(node);
        const params = this.transformArguments(node.arguments, signature);
        const expressionName = expression.name.escapedText as string;
        switch (expressionName) {
            // math.tan(x / y)
            case "atan2": {
                const math = tstl.createIdentifier("math");
                const atan = tstl.createStringLiteral("atan");
                const div = tstl.createBinaryExpression(params[0], params[1], tstl.SyntaxKind.DivisionOperator);
                return tstl.createCallExpression(tstl.createTableIndexExpression(math, atan), [div], node);
            }

            // (math.log(x) / Math.LNe)
            case "log10":
            case "log2": {
                const math = tstl.createIdentifier("math");
                const log1 = tstl.createTableIndexExpression(math, tstl.createStringLiteral("log"));
                const logCall1 = tstl.createCallExpression(log1, params);
                const e = tstl.createNumericLiteral(expressionName === "log10" ? Math.LN10 : Math.LN2);
                const div = tstl.createBinaryExpression(logCall1, e, tstl.SyntaxKind.DivisionOperator);
                return ts.isExpressionStatement(node.parent)
                    ? // if used as a stand-alone statement, needs to be a call expression to be valid lua
                      this.createImmediatelyInvokedFunctionExpression([], div, node)
                    : tstl.createParenthesizedExpression(div, node);
            }

            // math.log(1 + x)
            case "log1p": {
                const math = tstl.createIdentifier("math");
                const log = tstl.createStringLiteral("log");
                const one = tstl.createNumericLiteral(1);
                const add = tstl.createBinaryExpression(one, params[0], tstl.SyntaxKind.AdditionOperator);
                return tstl.createCallExpression(tstl.createTableIndexExpression(math, log), [add], node);
            }

            // math.floor(x + 0.5)
            case "round": {
                const math = tstl.createIdentifier("math");
                const floor = tstl.createStringLiteral("floor");
                const half = tstl.createNumericLiteral(0.5);
                const add = tstl.createBinaryExpression(params[0], half, tstl.SyntaxKind.AdditionOperator);
                return tstl.createCallExpression(tstl.createTableIndexExpression(math, floor), [add], node);
            }

            case "abs":
            case "acos":
            case "asin":
            case "atan":
            case "ceil":
            case "cos":
            case "exp":
            case "floor":
            case "log":
            case "max":
            case "min":
            case "pow":
            case "random":
            case "sin":
            case "sqrt":
            case "tan": {
                const math = tstl.createIdentifier("math");
                const method = tstl.createStringLiteral(expressionName);
                return tstl.createCallExpression(tstl.createTableIndexExpression(math, method), params, node);
            }

            default:
                throw TSTLErrors.UnsupportedProperty("math", expressionName, expression);
        }
    }

    // Transpile access of string properties, only supported properties are allowed
    protected transformStringProperty(node: ts.PropertyAccessExpression): tstl.UnaryExpression {
        switch (node.name.escapedText) {
            case "length":
                const expression = this.transformExpression(node.expression);
                return tstl.createUnaryExpression(expression, tstl.SyntaxKind.LengthOperator, node);
            default:
                throw TSTLErrors.UnsupportedProperty("string", node.name.escapedText as string, node);
        }
    }

    // Transpile access of array properties, only supported properties are allowed
    protected transformArrayProperty(node: ts.PropertyAccessExpression): tstl.UnaryExpression | undefined {
        switch (node.name.escapedText) {
            case "length":
                const expression = this.transformExpression(node.expression);
                return tstl.createUnaryExpression(expression, tstl.SyntaxKind.LengthOperator, node);
            default:
                return undefined;
        }
    }

    protected transformLuaTableProperty(node: ts.PropertyAccessExpression): tstl.UnaryExpression {
        switch (node.name.escapedText) {
            case "length":
                const propertyAccessExpression = this.transformExpression(node.expression);
                return tstl.createUnaryExpression(propertyAccessExpression, tstl.SyntaxKind.LengthOperator, node);
            default:
                throw TSTLErrors.UnsupportedProperty("LuaTable", node.name.escapedText as string, node);
        }
    }

    public transformElementAccessExpression(expression: ts.ElementAccessExpression): ExpressionVisitResult {
        const table = this.transformExpression(expression.expression);
        const index = this.transformExpression(expression.argumentExpression);

        const constEnumValue = this.tryGetConstEnumValue(expression);
        if (constEnumValue) {
            return constEnumValue;
        }

        const type = this.checker.getTypeAtLocation(expression.expression);
        if (tsHelper.isArrayType(type, this.checker, this.program)) {
            return tstl.createTableIndexExpression(table, this.expressionPlusOne(index), expression);
        } else if (tsHelper.isStringType(type)) {
            return tstl.createCallExpression(
                tstl.createTableIndexExpression(tstl.createIdentifier("string"), tstl.createStringLiteral("sub")),
                [table, this.expressionPlusOne(index), this.expressionPlusOne(index)],
                expression
            );
        } else {
            return tstl.createTableIndexExpression(table, index, expression);
        }
    }

    private tryGetConstEnumValue(
        node: ts.PropertyAccessExpression | ts.ElementAccessExpression
    ): tstl.Expression | undefined {
        const value = this.checker.getConstantValue(node);
        if (typeof value === "string") {
            return tstl.createStringLiteral(value, node);
        } else if (typeof value === "number") {
            return tstl.createNumericLiteral(value, node);
        }
    }

    protected transformStringCallExpression(node: ts.CallExpression): tstl.Expression {
        const expression = node.expression as ts.PropertyAccessExpression;
        const signature = this.checker.getResolvedSignature(node);
        const params = this.transformArguments(node.arguments, signature);
        const caller = this.transformExpression(expression.expression);

        const expressionName = expression.name.escapedText as string;
        switch (expressionName) {
            case "replace":
                return this.transformLuaLibFunction(LuaLibFeature.StringReplace, node, caller, ...params);
            case "concat":
                return this.transformLuaLibFunction(LuaLibFeature.StringConcat, node, caller, ...params);
            case "indexOf":
                const stringExpression =
                    node.arguments.length === 1
                        ? this.createStringCall("find", node, caller, params[0])
                        : this.createStringCall(
                              "find",
                              node,
                              caller,
                              params[0],
                              this.expressionPlusOne(params[1]),
                              tstl.createBooleanLiteral(true)
                          );

                return tstl.createParenthesizedExpression(
                    tstl.createBinaryExpression(
                        tstl.createParenthesizedExpression(
                            tstl.createBinaryExpression(
                                stringExpression,
                                tstl.createNumericLiteral(0),
                                tstl.SyntaxKind.OrOperator
                            )
                        ),
                        tstl.createNumericLiteral(1),
                        tstl.SyntaxKind.SubtractionOperator,
                        node
                    )
                );
            case "substr":
                if (node.arguments.length === 1) {
                    const argument = this.transformExpression(node.arguments[0]);
                    const arg1 = this.expressionPlusOne(argument);
                    return this.createStringCall("sub", node, caller, arg1);
                } else {
                    const arg1 = params[0];
                    const arg2 = params[1];
                    const sumArg = tstl.createBinaryExpression(
                        tstl.createParenthesizedExpression(arg1),
                        tstl.createParenthesizedExpression(arg2),
                        tstl.SyntaxKind.AdditionOperator
                    );
                    return this.createStringCall("sub", node, caller, this.expressionPlusOne(arg1), sumArg);
                }
            case "substring":
                if (node.arguments.length === 1) {
                    const arg1 = this.expressionPlusOne(params[0]);
                    return this.createStringCall("sub", node, caller, arg1);
                } else {
                    const arg1 = this.expressionPlusOne(params[0]);
                    const arg2 = params[1];
                    return this.createStringCall("sub", node, caller, arg1, arg2);
                }
            case "slice":
                if (node.arguments.length === 0) {
                    return caller;
                } else if (node.arguments.length === 1) {
                    const arg1 = this.expressionPlusOne(params[0]);
                    return this.createStringCall("sub", node, caller, arg1);
                } else {
                    const arg1 = this.expressionPlusOne(params[0]);
                    const arg2 = params[1];
                    return this.createStringCall("sub", node, caller, arg1, arg2);
                }
            case "toLowerCase":
                return this.createStringCall("lower", node, caller);
            case "toUpperCase":
                return this.createStringCall("upper", node, caller);
            case "split":
                return this.transformLuaLibFunction(LuaLibFeature.StringSplit, node, caller, ...params);
            case "charAt":
                const firstParamPlusOne = this.expressionPlusOne(params[0]);
                return this.createStringCall("sub", node, caller, firstParamPlusOne, firstParamPlusOne);
            case "charCodeAt": {
                const firstParamPlusOne = this.expressionPlusOne(params[0]);
                return this.createStringCall("byte", node, caller, firstParamPlusOne);
            }
            case "startsWith":
                return this.transformLuaLibFunction(LuaLibFeature.StringStartsWith, node, caller, ...params);
            case "endsWith":
                return this.transformLuaLibFunction(LuaLibFeature.StringEndsWith, node, caller, ...params);
            case "repeat":
                const math = tstl.createIdentifier("math");
                const floor = tstl.createStringLiteral("floor");
                const parameter = tstl.createCallExpression(tstl.createTableIndexExpression(math, floor), [params[0]]);
                return this.createStringCall("rep", node, caller, parameter);
            case "padStart":
                return this.transformLuaLibFunction(LuaLibFeature.StringPadStart, node, caller, ...params);
            case "padEnd":
                return this.transformLuaLibFunction(LuaLibFeature.StringPadEnd, node, caller, ...params);
            case "byte":
            case "char":
            case "dump":
            case "find":
            case "format":
            case "gmatch":
            case "gsub":
            case "len":
            case "lower":
            case "match":
            case "pack":
            case "packsize":
            case "rep":
            case "reverse":
            case "sub":
            case "unpack":
            case "upper":
                // Allow lua's string instance methods
                let stringVariable = this.transformExpression(expression.expression);
                if (ts.isStringLiteral(expression.expression)) {
                    // "foo":method() needs to be ("foo"):method()
                    stringVariable = tstl.createParenthesizedExpression(stringVariable);
                }
                return tstl.createMethodCallExpression(
                    stringVariable,
                    this.transformIdentifier(expression.name),
                    params,
                    node
                );
            default:
                throw TSTLErrors.UnsupportedProperty("string", expressionName, node);
        }
    }

    protected createStringCall(
        methodName: string,
        tsOriginal: ts.Node,
        ...params: tstl.Expression[]
    ): tstl.CallExpression {
        const stringIdentifier = tstl.createIdentifier("string");
        return tstl.createCallExpression(
            tstl.createTableIndexExpression(stringIdentifier, tstl.createStringLiteral(methodName)),
            params,
            tsOriginal
        );
    }

    // Transpile a String._ property
    protected transformStringExpression(identifier: ts.Identifier): ExpressionVisitResult {
        const identifierString = identifier.escapedText as string;

        switch (identifierString) {
            case "fromCharCode":
                return tstl.createTableIndexExpression(
                    tstl.createIdentifier("string"),
                    tstl.createStringLiteral("char")
                );
            default:
                throw TSTLErrors.UnsupportedForTarget(
                    `string property ${identifierString}`,
                    this.luaTarget,
                    identifier
                );
        }
    }

    // Transpile an Object._ property
    protected transformObjectCallExpression(expression: ts.CallExpression): ExpressionVisitResult {
        const method = expression.expression as ts.PropertyAccessExpression;
        const parameters = this.transformArguments(expression.arguments);
        const methodName = method.name.escapedText;

        switch (methodName) {
            case "assign":
                return this.transformLuaLibFunction(LuaLibFeature.ObjectAssign, expression, ...parameters);
            case "entries":
                return this.transformLuaLibFunction(LuaLibFeature.ObjectEntries, expression, ...parameters);
            case "fromEntries":
                return this.transformLuaLibFunction(LuaLibFeature.ObjectFromEntries, expression, ...parameters);
            case "keys":
                return this.transformLuaLibFunction(LuaLibFeature.ObjectKeys, expression, ...parameters);
            case "values":
                return this.transformLuaLibFunction(LuaLibFeature.ObjectValues, expression, ...parameters);
            default:
                throw TSTLErrors.UnsupportedForTarget(`object property ${methodName}`, this.luaTarget, expression);
        }
    }

    protected transformConsoleCallExpression(expression: ts.CallExpression): ExpressionVisitResult {
        const method = expression.expression as ts.PropertyAccessExpression;
        const methodName = method.name.escapedText;
        const signature = this.checker.getResolvedSignature(expression);

        switch (methodName) {
            case "log":
                if (expression.arguments.length > 0 && this.isStringFormatTemplate(expression.arguments[0])) {
                    // print(string.format([arguments]))
                    const stringFormatCall = tstl.createCallExpression(
                        tstl.createTableIndexExpression(
                            tstl.createIdentifier("string"),
                            tstl.createStringLiteral("format")
                        ),
                        this.transformArguments(expression.arguments, signature)
                    );
                    return tstl.createCallExpression(tstl.createIdentifier("print"), [stringFormatCall]);
                }
                // print([arguments])
                return tstl.createCallExpression(
                    tstl.createIdentifier("print"),
                    this.transformArguments(expression.arguments, signature)
                );
            case "assert":
                const args = this.transformArguments(expression.arguments, signature);
                if (expression.arguments.length > 1 && this.isStringFormatTemplate(expression.arguments[1])) {
                    // assert([condition], string.format([arguments]))
                    const stringFormatCall = tstl.createCallExpression(
                        tstl.createTableIndexExpression(
                            tstl.createIdentifier("string"),
                            tstl.createStringLiteral("format")
                        ),
                        args.slice(1)
                    );
                    return tstl.createCallExpression(tstl.createIdentifier("assert"), [args[0], stringFormatCall]);
                }
                // assert()
                return tstl.createCallExpression(tstl.createIdentifier("assert"), args);
            case "trace":
                if (expression.arguments.length > 0 && this.isStringFormatTemplate(expression.arguments[0])) {
                    // print(debug.traceback(string.format([arguments])))
                    const stringFormatCall = tstl.createCallExpression(
                        tstl.createTableIndexExpression(
                            tstl.createIdentifier("string"),
                            tstl.createStringLiteral("format")
                        ),
                        this.transformArguments(expression.arguments, signature)
                    );
                    const debugTracebackCall = tstl.createCallExpression(
                        tstl.createTableIndexExpression(
                            tstl.createIdentifier("debug"),
                            tstl.createStringLiteral("traceback")
                        ),
                        [stringFormatCall]
                    );
                    return tstl.createCallExpression(tstl.createIdentifier("print"), [debugTracebackCall]);
                }
                // print(debug.traceback([arguments])))
                const debugTracebackCall = tstl.createCallExpression(
                    tstl.createTableIndexExpression(
                        tstl.createIdentifier("debug"),
                        tstl.createStringLiteral("traceback")
                    ),
                    this.transformArguments(expression.arguments, signature)
                );
                return tstl.createCallExpression(tstl.createIdentifier("print"), [debugTracebackCall]);
            default:
                throw TSTLErrors.UnsupportedForTarget(`console property ${methodName}`, this.luaTarget, expression);
        }
    }

    protected isStringFormatTemplate(expression: ts.Expression): boolean {
        return ts.isStringLiteral(expression) && expression.text.match(/\%/g) !== null;
    }

    // Transpile a Symbol._ property
    protected transformSymbolCallExpression(expression: ts.CallExpression): tstl.CallExpression {
        const method = expression.expression as ts.PropertyAccessExpression;
        const signature = this.checker.getResolvedSignature(expression);
        const parameters = this.transformArguments(expression.arguments, signature);
        const methodName = method.name.escapedText;

        switch (methodName) {
            case "for":
            case "keyFor":
                this.importLuaLibFeature(LuaLibFeature.SymbolRegistry);
                const upperMethodName = methodName[0].toUpperCase() + methodName.slice(1);
                const functionIdentifier = tstl.createIdentifier(`__TS__SymbolRegistry${upperMethodName}`);
                return tstl.createCallExpression(functionIdentifier, parameters, expression);
            default:
                throw TSTLErrors.UnsupportedForTarget(`symbol property ${methodName}`, this.luaTarget, expression);
        }
    }

    // Transpile a Number._ property
    protected transformNumberCallExpression(expression: ts.CallExpression): tstl.CallExpression {
        const method = expression.expression as ts.PropertyAccessExpression;
        const parameters = this.transformArguments(expression.arguments);
        const methodName = method.name.escapedText;

        switch (methodName) {
            case "isNaN":
                return this.transformLuaLibFunction(LuaLibFeature.NumberIsNaN, expression, ...parameters);
            case "isFinite":
                return this.transformLuaLibFunction(LuaLibFeature.NumberIsFinite, expression, ...parameters);
            default:
                throw TSTLErrors.UnsupportedForTarget(`number property ${methodName}`, this.luaTarget, expression);
        }
    }

    protected validateLuaTableCall(
        expression: ts.CallExpression & { expression: ts.PropertyAccessExpression },
        isWithinExpressionStatement: boolean
    ): void {
        const methodName = expression.expression.name.escapedText;
        if (expression.arguments.some(argument => ts.isSpreadElement(argument))) {
            throw TSTLErrors.ForbiddenLuaTableUseException("Arguments cannot be spread.", expression);
        }

        switch (methodName) {
            case "get":
                if (expression.arguments.length !== 1) {
                    throw TSTLErrors.ForbiddenLuaTableUseException("One parameter is required for get().", expression);
                }
                break;
            case "set":
                if (expression.arguments.length !== 2) {
                    throw TSTLErrors.ForbiddenLuaTableUseException(
                        "Two parameters are required for set().",
                        expression
                    );
                }
                if (!isWithinExpressionStatement) {
                    throw TSTLErrors.ForbiddenLuaTableSetExpression(expression);
                }
                break;
        }
    }

    protected transformLuaTableExpressionStatement(
        node: ts.ExpressionStatement & { expression: ts.CallExpression } & {
            expression: { expression: ts.PropertyAccessExpression };
        }
    ): tstl.VariableDeclarationStatement | tstl.AssignmentStatement {
        const methodName = node.expression.expression.name.escapedText;
        const signature = this.checker.getResolvedSignature(node.expression);
        const tableName = (node.expression.expression.expression as ts.Identifier).escapedText;
        const luaTable = tstl.createIdentifier(tableName);
        const params = this.transformArguments((node.expression as ts.CallExpression).arguments, signature);

        switch (methodName) {
            case "get":
                return tstl.createVariableDeclarationStatement(
                    tstl.createAnonymousIdentifier(node.expression),
                    tstl.createTableIndexExpression(luaTable, params[0], node.expression),
                    node.expression
                );
            case "set":
                return tstl.createAssignmentStatement(
                    tstl.createTableIndexExpression(luaTable, params[0], node.expression),
                    params.splice(1),
                    node.expression
                );
            default:
                throw TSTLErrors.ForbiddenLuaTableUseException("Unsupported method.", node.expression);
        }
    }

    protected transformLuaTableCallExpression(
        expression: ts.CallExpression & { expression: ts.PropertyAccessExpression }
    ): tstl.Expression {
        const method = expression.expression;
        const methodName = method.name.escapedText;
        const signature = this.checker.getResolvedSignature(expression);
        const tableName = (method.expression as ts.Identifier).escapedText;
        const luaTable = tstl.createIdentifier(tableName);
        const params = this.transformArguments(expression.arguments, signature);

        switch (methodName) {
            case "get":
                return tstl.createTableIndexExpression(luaTable, params[0], expression);
            default:
                throw TSTLErrors.ForbiddenLuaTableUseException("Unsupported method.", expression);
        }
    }

    protected transformArrayCallExpression(node: ts.CallExpression): tstl.CallExpression {
        const expression = node.expression as ts.PropertyAccessExpression;
        const signature = this.checker.getResolvedSignature(node);
        const params = this.transformArguments(node.arguments, signature);
        const caller = this.transformExpression(expression.expression);
        const expressionName = expression.name.escapedText;
        switch (expressionName) {
            case "concat":
                return this.transformLuaLibFunction(LuaLibFeature.ArrayConcat, node, caller, ...params);
            case "push":
                return this.transformLuaLibFunction(LuaLibFeature.ArrayPush, node, caller, ...params);
            case "reverse":
                return this.transformLuaLibFunction(LuaLibFeature.ArrayReverse, node, caller);
            case "shift":
                return this.transformLuaLibFunction(LuaLibFeature.ArrayShift, node, caller);
            case "unshift":
                return this.transformLuaLibFunction(LuaLibFeature.ArrayUnshift, node, caller, ...params);
            case "sort":
                return this.transformLuaLibFunction(LuaLibFeature.ArraySort, node, caller, ...params);
            case "pop":
                return tstl.createCallExpression(
                    tstl.createTableIndexExpression(tstl.createIdentifier("table"), tstl.createStringLiteral("remove")),
                    [caller],
                    node
                );
            case "forEach":
                return this.transformLuaLibFunction(LuaLibFeature.ArrayForEach, node, caller, ...params);
            case "findIndex":
                return this.transformLuaLibFunction(LuaLibFeature.ArrayFindIndex, node, caller, ...params);
            case "indexOf":
                return this.transformLuaLibFunction(LuaLibFeature.ArrayIndexOf, node, caller, ...params);
            case "map":
                return this.transformLuaLibFunction(LuaLibFeature.ArrayMap, node, caller, ...params);
            case "filter":
                return this.transformLuaLibFunction(LuaLibFeature.ArrayFilter, node, caller, ...params);
            case "reduce":
                return this.transformLuaLibFunction(LuaLibFeature.ArrayReduce, node, caller, ...params);
            case "some":
                return this.transformLuaLibFunction(LuaLibFeature.ArraySome, node, caller, ...params);
            case "every":
                return this.transformLuaLibFunction(LuaLibFeature.ArrayEvery, node, caller, ...params);
            case "slice":
                return this.transformLuaLibFunction(LuaLibFeature.ArraySlice, node, caller, ...params);
            case "splice":
                return this.transformLuaLibFunction(LuaLibFeature.ArraySplice, node, caller, ...params);
            case "join":
                const parameters =
                    node.arguments.length === 0 ? [caller, tstl.createStringLiteral(",")] : [caller].concat(params);

                return tstl.createCallExpression(
                    tstl.createTableIndexExpression(tstl.createIdentifier("table"), tstl.createStringLiteral("concat")),
                    parameters,
                    node
                );
            case "flat":
                return this.transformLuaLibFunction(LuaLibFeature.ArrayFlat, node, caller, ...params);
            case "flatMap":
                return this.transformLuaLibFunction(LuaLibFeature.ArrayFlatMap, node, caller, ...params);
            default:
                throw TSTLErrors.UnsupportedProperty("array", expressionName as string, node);
        }
    }

    protected transformFunctionCallExpression(node: ts.CallExpression): tstl.CallExpression {
        const expression = node.expression as ts.PropertyAccessExpression;
        const callerType = this.checker.getTypeAtLocation(expression.expression);
        if (tsHelper.getFunctionContextType(callerType, this.checker) === ContextType.Void) {
            throw TSTLErrors.UnsupportedSelfFunctionConversion(node);
        }
        const signature = this.checker.getResolvedSignature(node);
        const params = this.transformArguments(node.arguments, signature);
        const caller = this.transformExpression(expression.expression);
        const expressionName = expression.name.escapedText;
        switch (expressionName) {
            case "apply":
                return this.transformLuaLibFunction(LuaLibFeature.FunctionApply, node, caller, ...params);
            case "bind":
                return this.transformLuaLibFunction(LuaLibFeature.FunctionBind, node, caller, ...params);
            case "call":
                return this.transformLuaLibFunction(LuaLibFeature.FunctionCall, node, caller, ...params);
            default:
                throw TSTLErrors.UnsupportedProperty("function", expressionName as string, node);
        }
    }

    public transformArrayBindingElement(name: ts.ArrayBindingElement): ExpressionVisitResult {
        if (ts.isOmittedExpression(name)) {
            return tstl.createIdentifier("__", name);
        } else if (ts.isIdentifier(name)) {
            return this.transformIdentifier(name);
        } else if (ts.isBindingElement(name) && ts.isIdentifier(name.name)) {
            return this.transformIdentifier(name.name);
        } else {
            throw TSTLErrors.UnsupportedKind("array binding element", name.kind, name);
        }
    }

    public transformAssertionExpression(expression: ts.AssertionExpression): ExpressionVisitResult {
        this.validateFunctionAssignment(
            expression,
            this.checker.getTypeAtLocation(expression.expression),
            this.checker.getTypeAtLocation(expression.type)
        );
        return this.transformExpression(expression.expression);
    }

    public transformTypeOfExpression(expression: ts.TypeOfExpression): ExpressionVisitResult {
        const innerExpression = this.transformExpression(expression.expression);
        return this.transformLuaLibFunction(LuaLibFeature.TypeOf, expression, innerExpression);
    }

    public transformSpreadElement(expression: ts.SpreadElement): ExpressionVisitResult {
        const innerExpression = this.transformExpression(expression.expression);
        if (tsHelper.isTupleReturnCall(expression.expression, this.checker)) {
            return innerExpression;
        }

        if (ts.isIdentifier(expression.expression) && tsHelper.isVarArgType(expression.expression, this.checker)) {
            return tstl.createDotsLiteral(expression);
        }

        const type = this.checker.getTypeAtLocation(expression.expression);
        if (tsHelper.isArrayType(type, this.checker, this.program)) {
            return this.createUnpackCall(innerExpression, expression);
        }

        return this.transformLuaLibFunction(LuaLibFeature.Spread, expression, innerExpression);
    }

    public transformStringLiteral(literal: ts.StringLiteralLike): ExpressionVisitResult {
        const text = tsHelper.escapeString(literal.text);
        return tstl.createStringLiteral(text, literal);
    }

    public transformNumericLiteral(literal: ts.NumericLiteral): ExpressionVisitResult {
        const value = Number(literal.text);
        return tstl.createNumericLiteral(value, literal);
    }

    public transformTrueKeyword(trueKeyword: ts.BooleanLiteral): ExpressionVisitResult {
        return tstl.createBooleanLiteral(true, trueKeyword);
    }

    public transformFalseKeyword(falseKeyword: ts.BooleanLiteral): ExpressionVisitResult {
        return tstl.createBooleanLiteral(false, falseKeyword);
    }

    public transformNullOrUndefinedKeyword(originalNode: ts.Node): ExpressionVisitResult {
        return tstl.createNilLiteral(originalNode);
    }

    public transformThisKeyword(thisKeyword: ts.ThisExpression): ExpressionVisitResult {
        return this.createSelfIdentifier(thisKeyword);
    }

    public transformTemplateExpression(expression: ts.TemplateExpression): ExpressionVisitResult {
        const parts: tstl.Expression[] = [];

        const head = tsHelper.escapeString(expression.head.text);
        if (head.length > 0) {
            parts.push(tstl.createStringLiteral(head, expression.head));
        }

        expression.templateSpans.forEach(span => {
            const expression = this.transformExpression(span.expression);
            parts.push(this.wrapInToStringForConcat(expression));

            const text = tsHelper.escapeString(span.literal.text);
            if (text.length > 0) {
                parts.push(tstl.createStringLiteral(text, span.literal));
            }
        });

        return parts.reduce((prev, current) =>
            tstl.createBinaryExpression(prev, current, tstl.SyntaxKind.ConcatOperator)
        );
    }

    public transformPropertyName(propertyName: ts.PropertyName): ExpressionVisitResult {
        if (ts.isComputedPropertyName(propertyName)) {
            return this.transformExpression(propertyName.expression);
        } else if (ts.isStringLiteral(propertyName)) {
            return this.transformStringLiteral(propertyName);
        } else if (ts.isNumericLiteral(propertyName)) {
            const value = Number(propertyName.text);
            return tstl.createNumericLiteral(value, propertyName);
        } else {
            return tstl.createStringLiteral(this.getIdentifierText(propertyName));
        }
    }

    protected getIdentifierText(identifier: ts.Identifier): string {
        return ts.idText(identifier);
    }

    public transformIdentifier(identifier: ts.Identifier): tstl.Identifier {
<<<<<<< HEAD
=======
        if (identifier.originalKeywordKind === ts.SyntaxKind.UndefinedKeyword) {
            // TODO this is a hack that allows use to keep Identifier
            // as return time as changing that would break a lot of stuff.
            // But this should be changed to return tstl.createNilLiteral()
            // at some point.
            return tstl.createIdentifier("nil");
        }

        if (tsHelper.isForRangeType(identifier, this.checker)) {
            const callExpression = tsHelper.findFirstNodeAbove(identifier, ts.isCallExpression);
            if (!callExpression || !callExpression.parent || !ts.isForOfStatement(callExpression.parent)) {
                throw TSTLErrors.InvalidForRangeCall(
                    identifier,
                    "@forRange function can only be used as an iterable in a for...of loop."
                );
            }
        }

>>>>>>> 4ff68194
        const text = this.hasUnsafeIdentifierName(identifier)
            ? this.createSafeName(this.getIdentifierText(identifier))
            : this.getIdentifierText(identifier);

        const symbolId = this.getIdentifierSymbolId(identifier);
        return tstl.createIdentifier(text, identifier, symbolId);
    }

    protected transformIdentifierExpression(expression: ts.Identifier): tstl.Expression {
        const identifier = this.transformIdentifier(expression);

        const exportScope = this.getIdentifierExportScope(identifier);
        if (exportScope) {
            return this.createExportedIdentifier(identifier, exportScope);
        }

        if (expression.originalKeywordKind === ts.SyntaxKind.UndefinedKeyword) {
            return tstl.createNilLiteral();
        }

        const identifierType = this.checker.getTypeAtLocation(expression);
        if (identifierType.symbol && identifierType.symbol.escapedName === "globalThis") {
            return tstl.createIdentifier("_G", expression, this.getIdentifierSymbolId(expression));
        }

        switch (this.getIdentifierText(expression)) {
            case "NaN":
                return tstl.createParenthesizedExpression(
                    tstl.createBinaryExpression(
                        tstl.createNumericLiteral(0),
                        tstl.createNumericLiteral(0),
                        tstl.SyntaxKind.DivisionOperator,
                        expression
                    )
                );

            case "Infinity":
                const math = tstl.createIdentifier("math");
                const huge = tstl.createStringLiteral("huge");
                return tstl.createTableIndexExpression(math, huge, expression);
        }

        return identifier;
    }

    protected getSymbolFromIdentifier(identifier: tstl.Identifier): ts.Symbol | undefined {
        if (identifier.symbolId !== undefined) {
            const symbolInfo = this.symbolInfo.get(identifier.symbolId);
            if (symbolInfo !== undefined) {
                return symbolInfo.symbol;
            }
        }
        return undefined;
    }

    protected getIdentifierExportScope(identifier: tstl.Identifier): ts.SourceFile | ts.ModuleDeclaration | undefined {
        const symbol = this.getSymbolFromIdentifier(identifier);
        if (!symbol) {
            return undefined;
        }

        return this.getSymbolExportScope(symbol);
    }

    protected isSymbolExported(symbol: ts.Symbol): boolean {
        if (tsHelper.getExportedSymbolDeclaration(symbol) !== undefined) {
            return true;
        } else if (this.currentSourceFile) {
            // Symbol may have been exported separately (e.g. 'const foo = "bar"; export { foo }')
            return this.isSymbolExportedFromScope(symbol, this.currentSourceFile);
        } else {
            return false;
        }
    }

    protected isSymbolExportedFromScope(symbol: ts.Symbol, scope: ts.SourceFile | ts.ModuleDeclaration): boolean {
        if (ts.isSourceFile(scope) && !tsHelper.isFileModule(scope)) {
            return false;
        }

        let scopeSymbol = this.checker.getSymbolAtLocation(scope);
        if (scopeSymbol === undefined) {
            scopeSymbol = this.checker.getTypeAtLocation(scope).getSymbol();
        }

        if (scopeSymbol === undefined || scopeSymbol.exports === undefined) {
            return false;
        }
        const scopeSymbolExports = scopeSymbol.exports;

        const it: Iterable<ts.Symbol> = {
            [Symbol.iterator]: () => scopeSymbolExports.values(), // Why isn't ts.SymbolTable.values() iterable?
        };
        for (const exportedSymbol of it) {
            if (exportedSymbol === symbol) {
                return true;
            }
        }
        return false;
    }

    protected addExportToIdentifier(identifier: tstl.Identifier): tstl.AssignmentLeftHandSideExpression {
        const exportScope = this.getIdentifierExportScope(identifier);
        if (exportScope) {
            return this.createExportedIdentifier(identifier, exportScope);
        }
        return identifier;
    }

    protected createExportedIdentifier(
        identifier: tstl.Identifier,
        exportScope?: ts.SourceFile | ts.ModuleDeclaration
    ): tstl.AssignmentLeftHandSideExpression {
        const exportTable =
            exportScope && ts.isModuleDeclaration(exportScope)
                ? this.createModuleLocalNameIdentifier(exportScope)
                : this.createExportsIdentifier();
        return tstl.createTableIndexExpression(exportTable, tstl.createStringLiteral(identifier.text));
    }

    protected getSymbolExportScope(symbol: ts.Symbol): ts.SourceFile | ts.ModuleDeclaration | undefined {
        const exportedDeclaration = tsHelper.getExportedSymbolDeclaration(symbol);
        if (!exportedDeclaration) {
            return undefined;
        }

        const scope = tsHelper.findFirstNodeAbove(
            exportedDeclaration,
            (n): n is ts.SourceFile | ts.ModuleDeclaration => ts.isSourceFile(n) || ts.isModuleDeclaration(n)
        );
        if (!scope) {
            return undefined;
        }

        if (!this.isSymbolExportedFromScope(symbol, scope)) {
            return undefined;
        }

        return scope;
    }

    protected transformLuaLibFunction(
        func: LuaLibFeature,
        tsParent?: ts.Expression,
        ...params: tstl.Expression[]
    ): tstl.CallExpression {
        this.importLuaLibFeature(func);
        const functionIdentifier = tstl.createIdentifier(`__TS__${func}`);
        return tstl.createCallExpression(functionIdentifier, params, tsParent);
    }

    protected checkForLuaLibType(type: ts.Type): void {
        if (type.symbol) {
            switch (this.checker.getFullyQualifiedName(type.symbol)) {
                case "Map":
                    this.importLuaLibFeature(LuaLibFeature.Map);
                    return;
                case "Set":
                    this.importLuaLibFeature(LuaLibFeature.Set);
                    return;
                case "WeakMap":
                    this.importLuaLibFeature(LuaLibFeature.WeakMap);
                    return;
                case "WeakSet":
                    this.importLuaLibFeature(LuaLibFeature.WeakSet);
                    return;
            }
        }
    }

    protected importLuaLibFeature(feature: LuaLibFeature): void {
        this.luaLibFeatureSet.add(feature);
    }

    protected createImmediatelyInvokedFunctionExpression(
        statements: tstl.Statement[],
        result: tstl.Expression | tstl.Expression[],
        tsOriginal: ts.Node
    ): tstl.CallExpression {
        const body = statements ? statements.slice(0) : [];
        body.push(tstl.createReturnStatement(Array.isArray(result) ? result : [result]));
        const flags = statements.length === 0 ? tstl.FunctionExpressionFlags.Inline : tstl.FunctionExpressionFlags.None;
        const iife = tstl.createFunctionExpression(tstl.createBlock(body), undefined, undefined, undefined, flags);
        return tstl.createCallExpression(tstl.createParenthesizedExpression(iife), [], tsOriginal);
    }

    protected createUnpackCall(expression: tstl.Expression | undefined, tsOriginal: ts.Node): tstl.Expression {
        switch (this.luaTarget) {
            case LuaTarget.Lua51:
            case LuaTarget.LuaJIT:
                return tstl.createCallExpression(
                    tstl.createIdentifier("unpack"),
                    this.filterUndefined([expression]),
                    tsOriginal
                );
            case LuaTarget.Lua52:
            case LuaTarget.Lua53:
            default:
                return tstl.createCallExpression(
                    tstl.createTableIndexExpression(tstl.createIdentifier("table"), tstl.createStringLiteral("unpack")),
                    this.filterUndefined([expression]),
                    tsOriginal
                );
        }
    }

    protected getAbsoluteImportPath(relativePath: string): string {
        if (relativePath.charAt(0) !== "." && this.options.baseUrl) {
            return path.resolve(this.options.baseUrl, relativePath);
        }

        if (this.currentSourceFile === undefined) {
            throw TSTLErrors.MissingSourceFile();
        }

        return path.resolve(path.dirname(this.currentSourceFile.fileName), relativePath);
    }

    protected getImportPath(relativePath: string, node: ts.Node): string {
        const rootDir = this.options.rootDir ? path.resolve(this.options.rootDir) : path.resolve(".");
        const absoluteImportPath = path.format(path.parse(this.getAbsoluteImportPath(relativePath)));
        const absoluteRootDirPath = path.format(path.parse(rootDir));
        if (absoluteImportPath.includes(absoluteRootDirPath)) {
            return this.formatPathToLuaPath(absoluteImportPath.replace(absoluteRootDirPath, "").slice(1));
        } else {
            throw TSTLErrors.UnresolvableRequirePath(
                node,
                `Cannot create require path. Module does not exist within --rootDir`,
                relativePath
            );
        }
    }

    protected formatPathToLuaPath(filePath: string): string {
        filePath = filePath.replace(/\.json$/, "");
        if (process.platform === "win32") {
            // Windows can use backslashes
            filePath = filePath.replace(/\.\\/g, "").replace(/\\/g, ".");
        }
        return filePath.replace(/\.\//g, "").replace(/\//g, ".");
    }

    protected createSelfIdentifier(tsOriginal?: ts.Node): tstl.Identifier {
        return tstl.createIdentifier("self", tsOriginal);
    }

    protected createExportsIdentifier(): tstl.Identifier {
        return tstl.createIdentifier("____exports");
    }

    protected createLocalOrExportedOrGlobalDeclaration(
        lhs: tstl.Identifier | tstl.Identifier[],
        rhs?: tstl.Expression | tstl.Expression[],
        tsOriginal?: ts.Node,
        parent?: tstl.Node
    ): tstl.Statement[] {
        let declaration: tstl.VariableDeclarationStatement | undefined;
        let assignment: tstl.AssignmentStatement | undefined;

        const functionDeclaration = tsOriginal && ts.isFunctionDeclaration(tsOriginal) ? tsOriginal : undefined;

        const identifiers = Array.isArray(lhs) ? lhs : [lhs];
        if (identifiers.length === 0) {
            return [];
        }

        const exportScope = this.getIdentifierExportScope(identifiers[0]);
        if (exportScope) {
            // exported
            if (!rhs) {
                return [];
            } else {
                assignment = tstl.createAssignmentStatement(
                    identifiers.map(i => this.createExportedIdentifier(i, exportScope)),
                    rhs,
                    tsOriginal,
                    parent
                );
            }
        } else {
            const insideFunction = this.findScope(ScopeType.Function) !== undefined;
            let isLetOrConst = false;
            let isFirstDeclaration = true; // var can have multiple declarations for the same variable :/
            if (tsOriginal && ts.isVariableDeclaration(tsOriginal) && tsOriginal.parent) {
                isLetOrConst = (tsOriginal.parent.flags & (ts.NodeFlags.Let | ts.NodeFlags.Const)) !== 0;
                isFirstDeclaration = isLetOrConst || tsHelper.isFirstDeclaration(tsOriginal, this.checker);
            }
            if ((this.isModule || this.currentNamespace || insideFunction || isLetOrConst) && isFirstDeclaration) {
                // local
                const isPossibleWrappedFunction =
                    !functionDeclaration &&
                    tsOriginal &&
                    ts.isVariableDeclaration(tsOriginal) &&
                    tsOriginal.initializer &&
                    tsHelper.isFunctionTypeAtLocation(tsOriginal.initializer, this.checker);
                if (isPossibleWrappedFunction) {
                    // Split declaration and assignment for wrapped function types to allow recursion
                    declaration = tstl.createVariableDeclarationStatement(lhs, undefined, tsOriginal, parent);
                    assignment = tstl.createAssignmentStatement(lhs, rhs, tsOriginal, parent);
                } else {
                    declaration = tstl.createVariableDeclarationStatement(lhs, rhs, tsOriginal, parent);
                }

                if (!this.options.noHoisting) {
                    // Remember local variable declarations for hoisting later
                    const scope =
                        isLetOrConst || functionDeclaration
                            ? this.peekScope()
                            : this.findScope(ScopeType.Function | ScopeType.File);

                    if (scope === undefined) {
                        throw TSTLErrors.UndefinedScope();
                    }

                    if (!scope.variableDeclarations) {
                        scope.variableDeclarations = [];
                    }
                    scope.variableDeclarations.push(declaration);
                }
            } else if (rhs) {
                // global
                assignment = tstl.createAssignmentStatement(lhs, rhs, tsOriginal, parent);
            } else {
                return [];
            }
        }

        if (!this.options.noHoisting && functionDeclaration) {
            // Remember function definitions for hoisting later
            const functionSymbolId = (lhs as tstl.Identifier).symbolId;
            const scope = this.peekScope();
            if (scope === undefined) {
                throw TSTLErrors.UndefinedScope();
            }
            if (functionSymbolId && scope.functionDefinitions) {
                const definitions = scope.functionDefinitions.get(functionSymbolId);
                if (definitions) {
                    definitions.definition = declaration || assignment;
                }
            }
        }

        if (declaration && assignment) {
            return [declaration, assignment];
        } else if (declaration) {
            return [declaration];
        } else if (assignment) {
            return [assignment];
        } else {
            return [];
        }
    }

    protected validateFunctionAssignment(node: ts.Node, fromType: ts.Type, toType: ts.Type, toName?: string): void {
        if (toType === fromType) {
            return;
        }

        if ((toType.flags & ts.TypeFlags.Any) !== 0) {
            // Assigning to un-typed variable
            return;
        }

        // Use cache to avoid repeating check for same types (protects against infinite loop in recursive types)
        let fromTypeCache = this.typeValidationCache.get(fromType);
        if (fromTypeCache) {
            if (fromTypeCache.has(toType)) {
                return;
            }
        } else {
            fromTypeCache = new Set();
            this.typeValidationCache.set(fromType, fromTypeCache);
        }
        fromTypeCache.add(toType);

        // Check function assignments
        const fromContext = tsHelper.getFunctionContextType(fromType, this.checker);
        const toContext = tsHelper.getFunctionContextType(toType, this.checker);

        if (fromContext === ContextType.Mixed || toContext === ContextType.Mixed) {
            throw TSTLErrors.UnsupportedOverloadAssignment(node, toName);
        } else if (fromContext !== toContext && fromContext !== ContextType.None && toContext !== ContextType.None) {
            if (toContext === ContextType.Void) {
                throw TSTLErrors.UnsupportedNoSelfFunctionConversion(node, toName);
            } else {
                throw TSTLErrors.UnsupportedSelfFunctionConversion(node, toName);
            }
        }

        const fromTypeNode = this.checker.typeToTypeNode(fromType);
        const toTypeNode = this.checker.typeToTypeNode(toType);
        if (!fromTypeNode || !toTypeNode) {
            return;
        }

        if (
            (ts.isArrayTypeNode(toTypeNode) || ts.isTupleTypeNode(toTypeNode)) &&
            (ts.isArrayTypeNode(fromTypeNode) || ts.isTupleTypeNode(fromTypeNode))
        ) {
            // Recurse into arrays/tuples
            const fromTypeArguments = (fromType as ts.TypeReference).typeArguments;
            const toTypeArguments = (toType as ts.TypeReference).typeArguments;

            if (fromTypeArguments === undefined || toTypeArguments === undefined) {
                return;
            }

            const count = Math.min(fromTypeArguments.length, toTypeArguments.length);
            for (let i = 0; i < count; ++i) {
                this.validateFunctionAssignment(node, fromTypeArguments[i], toTypeArguments[i], toName);
            }
        }

        if (
            (toType.flags & ts.TypeFlags.Object) !== 0 &&
            ((toType as ts.ObjectType).objectFlags & ts.ObjectFlags.ClassOrInterface) !== 0 &&
            toType.symbol &&
            toType.symbol.members &&
            fromType.symbol &&
            fromType.symbol.members
        ) {
            // Recurse into interfaces
            toType.symbol.members.forEach((toMember, memberName) => {
                if (fromType.symbol.members) {
                    const fromMember = fromType.symbol.members.get(memberName);
                    if (fromMember) {
                        const toMemberType = this.checker.getTypeOfSymbolAtLocation(toMember, node);
                        const fromMemberType = this.checker.getTypeOfSymbolAtLocation(fromMember, node);
                        this.validateFunctionAssignment(
                            node,
                            fromMemberType,
                            toMemberType,
                            toName ? `${toName}.${memberName}` : memberName.toString()
                        );
                    }
                }
            });
        }
    }

    protected validatePropertyAssignment(node: ts.Node): void {
        if (ts.isBinaryExpression(node) && ts.isPropertyAccessExpression(node.left)) {
            const leftType = this.checker.getTypeAtLocation(node.left.expression);
            const decorators = tsHelper.getCustomDecorators(leftType, this.checker);
            if (decorators.has(DecoratorKind.LuaTable)) {
                switch (node.left.name.escapedText as string) {
                    case "length":
                        throw TSTLErrors.ForbiddenLuaTableUseException(
                            `A LuaTable object's length cannot be re-assigned.`,
                            node
                        );
                }
            }
        }
    }

    protected wrapInFunctionCall(expression: tstl.Expression): tstl.FunctionExpression {
        const returnStatement = tstl.createReturnStatement([expression]);
        return tstl.createFunctionExpression(
            tstl.createBlock([returnStatement]),
            undefined,
            undefined,
            undefined,
            tstl.FunctionExpressionFlags.Inline
        );
    }

    protected wrapInTable(...expressions: tstl.Expression[]): tstl.ParenthesizedExpression {
        const fields = expressions.map(e => tstl.createTableFieldExpression(e));
        return tstl.createParenthesizedExpression(tstl.createTableExpression(fields));
    }

    protected wrapInToStringForConcat(expression: tstl.Expression): tstl.Expression {
        if (
            tstl.isStringLiteral(expression) ||
            tstl.isNumericLiteral(expression) ||
            (tstl.isBinaryExpression(expression) && expression.operator === tstl.SyntaxKind.ConcatOperator)
        ) {
            return expression;
        }
        return tstl.createCallExpression(tstl.createIdentifier("tostring"), [expression]);
    }

    protected expressionPlusOne(expression: tstl.Expression): tstl.Expression {
        if (tstl.isNumericLiteral(expression)) {
            const newNode = tstl.cloneNode(expression);
            newNode.value += 1;
            return newNode;
        }

        if (tstl.isBinaryExpression(expression)) {
            if (
                expression.operator === tstl.SyntaxKind.SubtractionOperator &&
                tstl.isNumericLiteral(expression.right) &&
                expression.right.value === 1
            ) {
                return expression.left;
            }

            expression = tstl.createParenthesizedExpression(expression);
        }

        return tstl.createBinaryExpression(expression, tstl.createNumericLiteral(1), tstl.SyntaxKind.AdditionOperator);
    }

    protected createShorthandIdentifier(
        valueSymbol: ts.Symbol | undefined,
        propertyIdentifier: ts.Identifier
    ): tstl.Expression {
        let name: string;
        if (valueSymbol !== undefined) {
            name = this.hasUnsafeSymbolName(valueSymbol, propertyIdentifier)
                ? this.createSafeName(valueSymbol.name)
                : valueSymbol.name;
        } else {
            const propertyName = this.getIdentifierText(propertyIdentifier);
            if (luaKeywords.has(propertyName) || !tsHelper.isValidLuaIdentifier(propertyName)) {
                // Catch ambient declarations of identifiers with bad names
                throw TSTLErrors.InvalidAmbientIdentifierName(propertyIdentifier);
            }
            name = this.hasUnsafeIdentifierName(propertyIdentifier) ? this.createSafeName(propertyName) : propertyName;
        }

        let identifier = this.transformIdentifierExpression(ts.createIdentifier(name));
        tstl.setNodeOriginal(identifier, propertyIdentifier);
        if (valueSymbol !== undefined && tstl.isIdentifier(identifier)) {
            identifier.symbolId = this.symbolIds.get(valueSymbol);

            const exportScope = this.getSymbolExportScope(valueSymbol);
            if (exportScope) {
                identifier = this.createExportedIdentifier(identifier, exportScope);
            }
        }
        return identifier;
    }

    protected isUnsafeName(name: string): boolean {
        return luaKeywords.has(name) || luaBuiltins.has(name) || !tsHelper.isValidLuaIdentifier(name);
    }

    protected hasUnsafeSymbolName(symbol: ts.Symbol, tsOriginal?: ts.Identifier): boolean {
        const isLuaKeyword = luaKeywords.has(symbol.name);
        const isInvalidIdentifier = !tsHelper.isValidLuaIdentifier(symbol.name);
        // TODO rework once microsoft/TypeScript#24706 is fixed and maybe remove check for symbol.declarations
        const isAmbient = symbol.declarations && symbol.declarations.some(d => tsHelper.isAmbient(d));
        if ((isLuaKeyword || isInvalidIdentifier) && isAmbient) {
            // Catch ambient declarations of identifiers with bad names
            throw TSTLErrors.InvalidAmbientIdentifierName(tsOriginal || ts.createIdentifier(symbol.name));
        }

        if (this.isUnsafeName(symbol.name)) {
            // only unsafe when non-ambient and not exported
            return !isAmbient && !this.isSymbolExported(symbol);
        }
        return false;
    }

    protected hasUnsafeIdentifierName(identifier: ts.Identifier): boolean {
        const symbol = this.checker.getSymbolAtLocation(identifier);
        if (symbol !== undefined) {
            return this.hasUnsafeSymbolName(symbol, identifier);
        } else if (luaKeywords.has(identifier.text) || !tsHelper.isValidLuaIdentifier(identifier.text)) {
            throw TSTLErrors.InvalidAmbientIdentifierName(identifier);
        }
        return false;
    }

    protected createSafeName(name: string): string {
        return "____" + tsHelper.fixInvalidLuaIdentifier(name);
    }

    protected getIdentifierSymbolId(identifier: ts.Identifier): tstl.SymbolId | undefined {
        const symbol = this.checker.getSymbolAtLocation(identifier);
        let symbolId: tstl.SymbolId | undefined;
        if (symbol) {
            // Track first time symbols are seen
            if (!this.symbolIds.has(symbol)) {
                symbolId = this.genSymbolIdCounter++;

                const symbolInfo: SymbolInfo = { symbol, firstSeenAtPos: identifier.pos };
                this.symbolIds.set(symbol, symbolId);
                this.symbolInfo.set(symbolId, symbolInfo);
            } else {
                symbolId = this.symbolIds.get(symbol);
            }

            if (this.options.noHoisting) {
                // Check for reference-before-declaration
                const declaration = tsHelper.getFirstDeclaration(symbol, this.currentSourceFile);
                if (declaration && identifier.pos < declaration.pos) {
                    throw TSTLErrors.ReferencedBeforeDeclaration(identifier);
                }
            }

            if (symbolId !== undefined) {
                //Mark symbol as seen in all current scopes
                for (const scope of this.scopeStack) {
                    if (!scope.referencedSymbols) {
                        scope.referencedSymbols = new Map();
                    }
                    let references = scope.referencedSymbols.get(symbolId);
                    if (!references) {
                        references = [];
                        scope.referencedSymbols.set(symbolId, references);
                    }
                    references.push(identifier);
                }
            }
        }
        return symbolId;
    }

    protected findScope(scopeTypes: ScopeType): Scope | undefined {
        return this.scopeStack
            .slice()
            .reverse()
            .find(s => (scopeTypes & s.type) !== 0);
    }

    protected peekScope(): Scope | undefined {
        return this.scopeStack[this.scopeStack.length - 1];
    }

    protected pushScope(scopeType: ScopeType): void {
        this.scopeStack.push({
            type: scopeType,
            id: this.genVarCounter,
        });
        this.genVarCounter++;
    }

    protected shouldHoist(symbolId: tstl.SymbolId, scope: Scope): boolean {
        const symbolInfo = this.symbolInfo.get(symbolId);
        if (!symbolInfo) {
            return false;
        }

        const declaration = tsHelper.getFirstDeclaration(symbolInfo.symbol, this.currentSourceFile);
        if (!declaration) {
            return false;
        }

        if (symbolInfo.firstSeenAtPos < declaration.pos) {
            return true;
        }

        if (scope.functionDefinitions) {
            if (this.currentSourceFile === undefined) {
                throw TSTLErrors.MissingSourceFile();
            }

            for (const [functionSymbolId, functionDefinition] of scope.functionDefinitions) {
                if (functionDefinition.definition === undefined) {
                    throw TSTLErrors.UndefinedFunctionDefinition(functionSymbolId);
                }

                const { line, column } = tstl.getOriginalPos(functionDefinition.definition);
                if (line !== undefined && column !== undefined) {
                    const definitionPos = ts.getPositionOfLineAndCharacter(this.currentSourceFile, line, column);
                    if (
                        functionSymbolId !== symbolId && // Don't recurse into self
                        declaration.pos < definitionPos && // Ignore functions before symbol declaration
                        functionDefinition.referencedSymbols.has(symbolId) &&
                        this.shouldHoist(functionSymbolId, scope)
                    ) {
                        return true;
                    }
                }
            }
        }

        return false;
    }

    protected replaceStatementInParent(oldNode: tstl.Statement, newNode?: tstl.Statement): void {
        if (!oldNode.parent) {
            throw new Error("node has not yet been assigned a parent");
        }

        if (tstl.isBlock(oldNode.parent) || tstl.isDoStatement(oldNode.parent)) {
            if (newNode) {
                oldNode.parent.statements.splice(oldNode.parent.statements.indexOf(oldNode), 1, newNode);
            } else {
                oldNode.parent.statements.splice(oldNode.parent.statements.indexOf(oldNode), 1);
            }
        } else {
            throw new Error("unexpected parent type");
        }
    }

    protected hoistImportStatements(scope: Scope, statements: tstl.Statement[]): tstl.Statement[] {
        if (!scope.importStatements) {
            return statements;
        }

        return [...scope.importStatements, ...statements];
    }

    protected hoistFunctionDefinitions(scope: Scope, statements: tstl.Statement[]): tstl.Statement[] {
        if (!scope.functionDefinitions) {
            return statements;
        }

        const result = statements.slice();
        const hoistedFunctions: Array<tstl.VariableDeclarationStatement | tstl.AssignmentStatement> = [];
        for (const [functionSymbolId, functionDefinition] of scope.functionDefinitions) {
            if (functionDefinition.definition === undefined) {
                throw TSTLErrors.UndefinedFunctionDefinition(functionSymbolId);
            }

            if (this.shouldHoist(functionSymbolId, scope)) {
                const i = result.indexOf(functionDefinition.definition);
                result.splice(i, 1);
                hoistedFunctions.push(functionDefinition.definition);
            }
        }
        if (hoistedFunctions.length > 0) {
            result.unshift(...hoistedFunctions);
        }
        return result;
    }

    protected hoistVariableDeclarations(scope: Scope, statements: tstl.Statement[]): tstl.Statement[] {
        if (!scope.variableDeclarations) {
            return statements;
        }

        const result = statements.slice();
        const hoistedLocals: tstl.Identifier[] = [];
        for (const declaration of scope.variableDeclarations) {
            const symbols = this.filterUndefined(declaration.left.map(i => i.symbolId));
            if (symbols.some(s => this.shouldHoist(s, scope))) {
                let assignment: tstl.AssignmentStatement | undefined;
                if (declaration.right) {
                    assignment = tstl.createAssignmentStatement(declaration.left, declaration.right);
                    tstl.setNodePosition(assignment, declaration); // Preserve position info for sourcemap
                }
                const i = result.indexOf(declaration);
                if (i >= 0) {
                    if (assignment) {
                        result.splice(i, 1, assignment);
                    } else {
                        result.splice(i, 1);
                    }
                } else {
                    // Special case for 'var's declared in child scopes
                    this.replaceStatementInParent(declaration, assignment);
                }
                hoistedLocals.push(...declaration.left);
            }
        }
        if (hoistedLocals.length > 0) {
            result.unshift(tstl.createVariableDeclarationStatement(hoistedLocals));
        }
        return result;
    }

    protected performHoisting(statements: tstl.Statement[]): tstl.Statement[] {
        if (this.options.noHoisting) {
            return statements;
        }

        const scope = this.peekScope();
        if (scope === undefined) {
            throw TSTLErrors.UndefinedScope();
        }

        let result = this.hoistFunctionDefinitions(scope, statements);

        result = this.hoistVariableDeclarations(scope, result);

        result = this.hoistImportStatements(scope, result);

        return result;
    }

    protected popScope(): Scope {
        const scope = this.scopeStack.pop();

        if (scope === undefined) {
            throw TSTLErrors.UndefinedScope();
        }

        return scope;
    }

    protected createHoistableVariableDeclarationStatement(
        identifier: tstl.Identifier,
        initializer?: tstl.Expression,
        tsOriginal?: ts.Node,
        parent?: tstl.Node
    ): tstl.AssignmentStatement | tstl.VariableDeclarationStatement {
        const declaration = tstl.createVariableDeclarationStatement(identifier, initializer, tsOriginal, parent);
        if (!this.options.noHoisting && identifier.symbolId) {
            const scope = this.peekScope();
            if (scope === undefined) {
                throw TSTLErrors.UndefinedScope();
            }
            if (!scope.variableDeclarations) {
                scope.variableDeclarations = [];
            }
            scope.variableDeclarations.push(declaration);
        }
        return declaration;
    }

    protected statementVisitResultToArray(visitResult: StatementVisitResult): tstl.Statement[] {
        if (!Array.isArray(visitResult)) {
            if (visitResult) {
                return [visitResult];
            }
            return [];
        }

        return this.filterUndefined(visitResult);
    }

    protected filterUndefined<T>(items: Array<T | undefined>): T[] {
        return items.filter(i => i !== undefined) as T[];
    }

    protected filterUndefinedAndCast<TOriginal, TCast extends TOriginal>(
        items: Array<TOriginal | undefined>,
        cast: (item: TOriginal) => item is TCast
    ): TCast[] {
        const filteredItems = items.filter(i => i !== undefined) as TOriginal[];
        if (filteredItems.every(i => cast(i))) {
            return filteredItems as TCast[];
        } else {
            throw TSTLErrors.CouldNotCast(cast.name);
        }
    }

    protected createConstructorDecorationStatement(
        declaration: ts.ClassLikeDeclaration
    ): tstl.AssignmentStatement | undefined {
        const className =
            declaration.name !== undefined
                ? this.addExportToIdentifier(this.transformIdentifier(declaration.name))
                : tstl.createAnonymousIdentifier();

        const decorators = declaration.decorators;
        if (!decorators) {
            return undefined;
        }

        const decoratorExpressions = decorators.map(decorator => {
            const expression = decorator.expression;
            const type = this.checker.getTypeAtLocation(expression);
            const context = tsHelper.getFunctionContextType(type, this.checker);
            if (context === ContextType.Void) {
                throw TSTLErrors.InvalidDecoratorContext(decorator);
            }
            return this.transformExpression(expression);
        });

        const decoratorArguments: tstl.Expression[] = [];

        const decoratorTable = tstl.createTableExpression(
            decoratorExpressions.map(expression => tstl.createTableFieldExpression(expression))
        );

        decoratorArguments.push(decoratorTable);
        decoratorArguments.push(className);

        return tstl.createAssignmentStatement(
            className,
            this.transformLuaLibFunction(LuaLibFeature.Decorate, undefined, ...decoratorArguments)
        );
    }
}<|MERGE_RESOLUTION|>--- conflicted
+++ resolved
@@ -4665,16 +4665,6 @@
     }
 
     public transformIdentifier(identifier: ts.Identifier): tstl.Identifier {
-<<<<<<< HEAD
-=======
-        if (identifier.originalKeywordKind === ts.SyntaxKind.UndefinedKeyword) {
-            // TODO this is a hack that allows use to keep Identifier
-            // as return time as changing that would break a lot of stuff.
-            // But this should be changed to return tstl.createNilLiteral()
-            // at some point.
-            return tstl.createIdentifier("nil");
-        }
-
         if (tsHelper.isForRangeType(identifier, this.checker)) {
             const callExpression = tsHelper.findFirstNodeAbove(identifier, ts.isCallExpression);
             if (!callExpression || !callExpression.parent || !ts.isForOfStatement(callExpression.parent)) {
@@ -4685,7 +4675,6 @@
             }
         }
 
->>>>>>> 4ff68194
         const text = this.hasUnsafeIdentifierName(identifier)
             ? this.createSafeName(this.getIdentifierText(identifier))
             : this.getIdentifierText(identifier);
