--- conflicted
+++ resolved
@@ -1,7 +1,6 @@
 {
-<<<<<<< HEAD
   "name": "typescript-to-lua",
-  "version": "0.23.2",
+  "version": "0.27.1",
   "description": "A generic TypeScript to Lua transpiler. Write your code in TypeScript and publish Lua!",
   "repository": "https://github.com/TypeScriptToLua/TypeScriptToLua",
   "license": "MIT",
@@ -42,7 +41,7 @@
   "dependencies": {
     "resolve": "^1.11.0",
     "source-map": "^0.7.3",
-    "typescript": "^3.5.2"
+    "typescript": "3.5.x"
   },
   "devDependencies": {
     "@types/glob": "^7.1.1",
@@ -57,63 +56,4 @@
     "ts-node": "^7.0.1",
     "tslint": "^5.17.0"
   }
-=======
-    "name": "typescript-to-lua",
-    "version": "0.27.1",
-    "description": "A generic TypeScript to Lua transpiler. Write your code in TypeScript and publish Lua!",
-    "repository": "https://github.com/TypeScriptToLua/TypeScriptToLua",
-    "license": "MIT",
-    "keywords": [
-        "typescript",
-        "lua",
-        "tstl",
-        "transpiler"
-    ],
-    "files": [
-        "dist/**/*.js",
-        "dist/**/*.lua",
-        "dist/**/*.ts"
-    ],
-    "main": "dist/index.js",
-    "types": "dist/index.d.ts",
-    "scripts": {
-        "build": "tsc -p tsconfig.json && npm run build-lualib",
-        "build-lualib": "ts-node ./build_lualib.ts",
-        "pretest": "npm run lint && ts-node --transpile-only ./build_lualib.ts",
-        "test": "jest",
-        "lint": "npm run lint:tslint && npm run lint:prettier",
-        "lint:prettier": "prettier --check \"**/*.{js,ts,yml,json,md}\" || (echo 'Run `npm run fix:prettier` to fix it.' && exit 1)",
-        "lint:tslint": "tslint -p . && tslint -p test && tslint -p src/lualib",
-        "fix:prettier": "prettier --check --write \"**/*.{js,ts,yml,json,md}\"",
-        "release-major": "npm version major",
-        "release-minor": "npm version minor",
-        "release-patch": "npm version patch",
-        "preversion": "npm run build && npm test",
-        "postversion": "git push && git push --tags"
-    },
-    "bin": {
-        "tstl": "./dist/tstl.js"
-    },
-    "engines": {
-        "node": ">=8.5.0"
-    },
-    "dependencies": {
-        "resolve": "^1.11.0",
-        "source-map": "^0.7.3",
-        "typescript": "3.5.x"
-    },
-    "devDependencies": {
-        "@types/glob": "^7.1.1",
-        "@types/jest": "^24.0.15",
-        "@types/node": "^11.13.14",
-        "@types/resolve": "0.0.8",
-        "fengari": "^0.1.4",
-        "jest": "^24.8.0",
-        "jest-circus": "^24.8.0",
-        "prettier": "^1.18.2",
-        "ts-jest": "^24.0.2",
-        "ts-node": "^7.0.1",
-        "tslint": "^5.17.0"
-    }
->>>>>>> 20a5d92f
 }