import { Expect, Test, TestCase } from "alsatian";
import * as ts from "typescript";
import { TranspileError } from "../../src/Errors";
<<<<<<< HEAD
import { LuaTarget } from "../../src/CompilerOptions";
=======
import { LuaLibImportKind, LuaTarget } from "../../src/Transpiler";
>>>>>>> c880ef62
import * as util from "../src/util";

const deepEqual = require("deep-equal");

export class LuaLoopTests {

    @TestCase([0, 1, 2, 3], [1, 2, 3, 4])
    @Test("while")
    public while(inp: number[], expected: number[]): void {
        // Transpile
        const lua = util.transpileString(
            `let arrTest = ${JSON.stringify(inp)};
            let i = 0;
            while (i < arrTest.length) {
                arrTest[i] = arrTest[i] + 1;
                i++;
            }
            return JSONStringify(arrTest);`
        );

        // Execute
        const result = util.executeLua(lua);

        // Assert
        Expect(result).toBe(JSON.stringify(expected));
    }

    @TestCase([0, 1, 2, 3, 4], [0, 1, 2, 1, 4])
    @Test("while with continue")
    public whileWithContinue(inp: number[], expected: number[]): void {
        // Transpile
        const lua = util.transpileString(
            `let arrTest = ${JSON.stringify(inp)};
            let i = 0;
            while (i < arrTest.length) {
                if (i % 2 == 0) {
                    i++;
                    continue;
                }
                let j = 2;
                while (j > 0) {
                    if (j == 2) {
                        j--
                        continue;
                    }
                    arrTest[i] = j;
                    j--;
                }

                i++;
            }
            return JSONStringify(arrTest);`
        );

        // Executre
        const result = util.executeLua(lua);

        // Assert
        Expect(result).toBe(JSON.stringify(expected));
    }

    @TestCase([0, 1, 2, 3, 4], [0, 1, 2, 1, 4])
    @Test("dowhile with continue")
    public dowhileWithContinue(inp: number[], expected: number[]): void {
        // Transpile
        const lua = util.transpileString(
            `let arrTest = ${JSON.stringify(inp)};
            let i = 0;
            do {
                if (i % 2 == 0) {
                    i++;
                    continue;
                }
                let j = 2;
                do {
                    if (j == 2) {
                        j--
                        continue;
                    }
                    arrTest[i] = j;
                    j--;
                } while (j > 0)

                i++;
            } while (i < arrTest.length)
            return JSONStringify(arrTest);`
        );

        // Executre
        const result = util.executeLua(lua);

        // Assert
        Expect(result).toBe(JSON.stringify(expected));
    }

    @TestCase([0, 1, 2, 3], [1, 2, 3, 4])
    @Test("for")
    public for(inp: number[], expected: number[]): void {
        // Transpile
        const lua = util.transpileString(
            `let arrTest = ${JSON.stringify(inp)};
            for (let i = 0; i < arrTest.length; ++i) {
                arrTest[i] = arrTest[i] + 1;
            }
            return JSONStringify(arrTest);`
        );

        // Execute
        const result = util.executeLua(lua);

        // Assert
        Expect(result).toBe(JSON.stringify(expected));
    }

    @TestCase([0, 1, 2, 3, 4], [0, 0, 2, 0, 4])
    @Test("for with continue")
    public forWithContinue(inp: number[], expected: number[]): void {
        // Transpile
        const lua = util.transpileString(
            `let arrTest = ${JSON.stringify(inp)};
            for (let i = 0; i < arrTest.length; i++) {
                if (i % 2 == 0) {
                    continue;
                }

                for (let j = 0; j < 2; j++) {
                    if (j == 1) {
                        continue;
                    }
                    arrTest[i] = j;
                }
            }
            return JSONStringify(arrTest);
            `
        );

        // Execute
        const result = util.executeLua(lua);

        // Assert
        Expect(result).toBe(JSON.stringify(expected));
    }

    @TestCase([0, 1, 2, 3], [1, 2, 3, 4])
    @Test("forMirror")
    public forMirror(inp: number[], expected: number[]): void {
        // Transpile
        const lua = util.transpileString(
            `let arrTest = ${JSON.stringify(inp)};
            for (let i = 0; arrTest.length > i; i++) {
                arrTest[i] = arrTest[i] + 1;
            }
            return JSONStringify(arrTest);`
        );

        // Execute
        const result = util.executeLua(lua);

        // Assert
        Expect(result).toBe(JSON.stringify(expected));
    }

    @TestCase([0, 1, 2, 3], [0, 1, 2, 3])
    @Test("forBreak")
    public forBreak(inp: number[], expected: number[]): void {
        // Transpile
        const lua = util.transpileString(
            `let arrTest = ${JSON.stringify(inp)};
            for (let i = 0; i < arrTest.length; ++i) {
                break;
                arrTest[i] = arrTest[i] + 1;
            }
            return JSONStringify(arrTest);`
        );

        // Execute
        const result = util.executeLua(lua);

        // Assert
        Expect(result).toBe(JSON.stringify(expected));
    }

    @TestCase([0, 1, 2, 3], [1, 2, 3, 4])
    @Test("forNoDeclarations")
    public forNoDeclarations(inp: number[], expected: number[]): void {
        // Transpile
        const lua = util.transpileString(
            `let arrTest = ${JSON.stringify(inp)};
            let i = 0;
            for (; i < arrTest.length; ++i) {
                arrTest[i] = arrTest[i] + 1;
            }
            return JSONStringify(arrTest);`
        );

        // Execute
        const result = util.executeLua(lua);

        // Assert
        Expect(result).toBe(JSON.stringify(expected));
    }

    @TestCase([0, 1, 2, 3], [1, 2, 3, 4])
    @Test("forNoCondition")
    public forNoCondition(inp: number[], expected: number[]): void {
        // Transpile
        const lua = util.transpileString(
            `let arrTest = ${JSON.stringify(inp)};
            let i = 0;
            for (;; ++i) {
                if (i >= arrTest.length) {
                    break;
                }
                
                arrTest[i] = arrTest[i] + 1;
            }
            return JSONStringify(arrTest);`
        );

        // Execute
        const result = util.executeLua(lua);

        // Assert
        Expect(result).toBe(JSON.stringify(expected));
    }

    @TestCase([0, 1, 2, 3], [1, 2, 3, 4])
    @Test("forNoPostExpression")
    public forNoPostExpression(inp: number[], expected: number[]): void {
        // Transpile
        const lua = util.transpileString(
            `let arrTest = ${JSON.stringify(inp)};
            let i = 0;
            for (;;) {
                if (i >= arrTest.length) {
                    break;
                }
                
                arrTest[i] = arrTest[i] + 1;
                
                i++;
            }
            return JSONStringify(arrTest);`
        );

        // Execute
        const result = util.executeLua(lua);

        // Assert
        Expect(result).toBe(JSON.stringify(expected));
    }

    @TestCase([0, 1, 2, 3], [1, 2, 3, 4], "let i = 0; i < arrTest.length; i++")
    @TestCase([0, 1, 2, 3], [1, 2, 3, 4], "let i = 0; i <= arrTest.length - 1; i++")
    @TestCase([0, 1, 2, 3], [1, 2, 3, 4], "let i = 0; arrTest.length > i; i++")
    @TestCase([0, 1, 2, 3], [1, 2, 3, 4], "let i = 0; arrTest.length - 1 >= i; i++")
    @TestCase([0, 1, 2, 3], [1, 1, 3, 3], "let i = 0; i < arrTest.length; i += 2")
    @TestCase([0, 1, 2, 3], [1, 2, 3, 4 ], "let i = arrTest.length - 1; i >= 0; i--")
    @TestCase([0, 1, 2, 3], [0, 2, 2, 4], "let i = arrTest.length - 1; i >= 0; i -= 2")
    @TestCase([0, 1, 2, 3], [0, 2, 2, 4], "let i = arrTest.length - 1; i > 0; i -= 2")
    @Test("forheader")
    public forheader(inp: number[], expected: number[], header: string): void {
        // Transpile
        const lua = util.transpileString(
            `let arrTest = ${JSON.stringify(inp)};
            for (${header}) {
                arrTest[i] = arrTest[i] + 1;
            }
            return JSONStringify(arrTest);`
        );

        // Execute
        const result = util.executeLua(lua);

        // Assert
        Expect(result).toBe(JSON.stringify(expected));
    }

    @TestCase({ ["test1"]: 0, ["test2"]: 1, ["test3"]: 2 }, { ["test1"]: 1, ["test2"]: 2, ["test3"]: 3 })
    @Test("forin[Object]")
    public forinObject(inp: any, expected: any): void {
        // Transpile
        const lua = util.transpileString(
            `let objTest = ${JSON.stringify(inp)};
            for (let key in objTest) {
                objTest[key] = objTest[key] + 1;
            }
            return JSONStringify(objTest);`
        );

        // Execute
        const result = util.executeLua(lua);

        // Assert
        Expect(deepEqual(JSON.parse(result), expected)).toBe(true);
    }

    @TestCase([1, 2, 3])
    @Test("forin[Array]")
    public forinArray(inp: number[]): void {
        // Transpile & Assert
        Expect(() =>
            util.transpileString(
                `let arrTest = ${JSON.stringify(inp)};
                for (let key in arrTest) {
                    arrTest[key]++;
                }`
            )
        ).toThrowError(TranspileError, "Iterating over arrays with 'for ... in' is not allowed.");
    }

    @TestCase({a: 0, b: 1, c: 2, d: 3, e: 4}, {a: 0, b: 0, c: 2, d: 0, e: 4})
    @Test("forin with continue")
    public forinWithContinue(inp: number[], expected: number[]): void {
        // Transpile
        const lua = util.transpileString(
            `let obj = ${JSON.stringify(inp)};
            for (let i in obj) {
                if (obj[i] % 2 == 0) {
                    continue;
                }

                obj[i] = 0;
            }
            return JSONStringify(obj);
            `
        );

        // Execute
        const result = util.executeLua(lua);

        // Assert
        Expect(result).toBe(JSON.stringify(expected));
    }

    @TestCase([0, 1, 2], [1, 2, 3])
    @Test("forof")
    public forof(inp: any, expected: any): void {
        // Transpile
        const lua = util.transpileString(
            `let objTest = ${JSON.stringify(inp)};
            let arrResultTest = [];
            for (let value of objTest) {
                arrResultTest.push(value + 1)
            }
            return JSONStringify(arrResultTest);`
        );

        // Execute
        const result = util.executeLua(lua);

        // Assert
        Expect(result).toBe(JSON.stringify(expected));
    }

    @TestCase([0, 1, 2], [1, 2, 3])
    @Test("forof existing variable")
    public forofExistingVar(inp: any, expected: any): void {
        // Transpile
        const lua = util.transpileString(
            `let objTest = ${JSON.stringify(inp)};
            let arrResultTest = [];
            let value: number;
            for (value of objTest) {
                arrResultTest.push(value + 1)
            }
            return JSONStringify(arrResultTest);`
        );

        // Execute
        const result = util.executeLua(lua);

        // Assert
        Expect(result).toBe(JSON.stringify(expected));
    }

    @TestCase([[1, 2], [2, 3], [3, 4]], [3, 5, 7])
    @Test("forof destructing")
    public forofDestructing(inp: number[][], expected: any): void {
        // Transpile
        const lua = util.transpileString(
            `let objTest = ${JSON.stringify(inp)};
            let arrResultTest = [];
            for (let [a,b] of objTest) {
                arrResultTest.push(a + b)
            }
            return JSONStringify(arrResultTest);`
        );

        // Execute
        const result = util.executeLua(lua);

        // Assert
        Expect(result).toBe(JSON.stringify(expected));
    }

    @TestCase([[1, 2], [2, 3], [3, 4]], [3, 5, 7])
    @Test("forof destructing with existing variables")
    public forofDestructingExistingVars(inp: number[][], expected: any): void {
        // Transpile
        const lua = util.transpileString(
            `let objTest = ${JSON.stringify(inp)};
            let arrResultTest = [];
            let a: number;
            let b: number;
            for ([a,b] of objTest) {
                arrResultTest.push(a + b)
            }
            return JSONStringify(arrResultTest);`
        );

        // Execute
        const result = util.executeLua(lua);

        // Assert
        Expect(result).toBe(JSON.stringify(expected));
    }

    @TestCase([0, 1, 2, 3, 4], [0, 0, 2, 0, 4])
    @Test("forof with continue")
    public forofWithContinue(inp: number[], expected: number[]): void {
        // Transpile
        const lua = util.transpileString(
            `let testArr = ${JSON.stringify(inp)};
            let a = 0;
            for (let i of testArr) {
                if (i % 2 == 0) {
                    a++;
                    continue;
                }

                for (let j of [0, 1]) {
                    if (j == 1) {
                        continue;
                    }
                    testArr[a] = j;
                }
                a++;
            }
            return JSONStringify(testArr);`
        );

        // Execute
        const result = util.executeLua(lua);

        // Assert
        Expect(result).toBe(JSON.stringify(expected));
    }

    @Test("forof with iterator")
    public forofWithIterator(): void {
        const code = `const arr = ["a", "b", "c"];
            function iter(): IterableIterator<string> {
                let i = 0;
                return {
                    [Symbol.iterator]() { return this; },
                    next() { return {value: arr[i], done: i++ >= arr.length} },
                }
            }
            let result = "";
            for (let e of iter()) {
                result += e;
            }
            return result;`;
        const compilerOptions = {
            luaLibImport: LuaLibImportKind.Require,
            luaTarget: LuaTarget.Lua53,
            target: ts.ScriptTarget.ES2015,
        };
        const lua = util.transpileString(code, compilerOptions);
        const result = util.executeLua(lua);
        Expect(result).toBe("abc");
    }

    @Test("forof with iterator and existing variable")
    public forofWithIteratorExistingVar(): void {
        const code = `const arr = ["a", "b", "c"];
            function iter(): IterableIterator<string> {
                let i = 0;
                return {
                    [Symbol.iterator]() { return this; },
                    next() { return {value: arr[i], done: i++ >= arr.length} },
                }
            }
            let result = "";
            let e: string;
            for (e of iter()) {
                result += e;
            }
            return result;`;
        const compilerOptions = {
            luaLibImport: LuaLibImportKind.Require,
            luaTarget: LuaTarget.Lua53,
            target: ts.ScriptTarget.ES2015,
        };
        const lua = util.transpileString(code, compilerOptions);
        const result = util.executeLua(lua);
        Expect(result).toBe("abc");
    }

    @Test("forof destructuring with iterator")
    public forofDestructuringWithIterator(): void {
        const code = `const arr = ["a", "b", "c"];
            function iter(): IterableIterator<[string, string]> {
                let i = 0;
                return {
                    [Symbol.iterator]() { return this; },
                    next() { return {value: [i.toString(), arr[i]], done: i++ >= arr.length} },
                }
            }
            let result = "";
            for (let [a, b] of iter()) {
                result += a + b;
            }
            return result;`;
        const compilerOptions = {
            luaLibImport: LuaLibImportKind.Require,
            luaTarget: LuaTarget.Lua53,
            target: ts.ScriptTarget.ES2015,
        };
        const lua = util.transpileString(code, compilerOptions);
        const result = util.executeLua(lua);
        Expect(result).toBe("0a1b2c");
    }

    @Test("forof destructuring with iterator and existing variables")
    public forofDestructuringWithIteratorExistingVars(): void {
        const code = `const arr = ["a", "b", "c"];
            function iter(): IterableIterator<[string, string]> {
                let i = 0;
                return {
                    [Symbol.iterator]() { return this; },
                    next() { return {value: [i.toString(), arr[i]], done: i++ >= arr.length} },
                }
            }
            let result = "";
            let a: string;
            let b: string;
            for ([a, b] of iter()) {
                result += a + b;
            }
            return result;`;
        const compilerOptions = {
            luaLibImport: LuaLibImportKind.Require,
            luaTarget: LuaTarget.Lua53,
            target: ts.ScriptTarget.ES2015,
        };
        const lua = util.transpileString(code, compilerOptions);
        const result = util.executeLua(lua);
        Expect(result).toBe("0a1b2c");
    }

    @Test("forof lua iterator")
    public forofLuaIterator(): void {
        const code = `const arr = ["a", "b", "c"];
            /** @luaIterator */
            function luaIter(): Iterable<string> {
                let i = 0;
                return (() => arr[i++]) as any;
            }
            let result = "";
            for (let e of luaIter()) { result += e; }
            return result;`;
        const compilerOptions = {
            luaLibImport: LuaLibImportKind.Require,
            luaTarget: LuaTarget.Lua53,
            target: ts.ScriptTarget.ES2015,
        };
        const lua = util.transpileString(code, compilerOptions);
        const result = util.executeLua(lua);
        Expect(result).toBe("abc");
    }

    @Test("forof lua iterator with existing variable")
    public forofLuaIteratorExistingVar(): void {
        const code = `const arr = ["a", "b", "c"];
            /** @luaIterator */
            function luaIter(): Iterable<string> {
                let i = 0;
                return (() => arr[i++]) as any;
            }
            let result = "";
            let e: string;
            for (e of luaIter()) { result += e; }
            return result;`;
        const compilerOptions = {
            luaLibImport: LuaLibImportKind.Require,
            luaTarget: LuaTarget.Lua53,
            target: ts.ScriptTarget.ES2015,
        };
        const lua = util.transpileString(code, compilerOptions);
        const result = util.executeLua(lua);
        Expect(result).toBe("abc");
    }

    @Test("forof lua iterator destructuring")
    public forofLuaIteratorDestructuring(): void {
        const code = `const arr = ["a", "b", "c"];
            /** @luaIterator */
            function luaIter(): Iterable<[string, string]> {
                let i = 0;
                return (() => arr[i] && [i.toString(), arr[i++]]) as any;
            }
            let result = "";
            for (let [a, b] of luaIter()) { result += a + b; }
            return result;`;
        const compilerOptions = {
            luaLibImport: LuaLibImportKind.Require,
            luaTarget: LuaTarget.Lua53,
            target: ts.ScriptTarget.ES2015,
        };
        const lua = util.transpileString(code, compilerOptions);
        const result = util.executeLua(lua);
        Expect(result).toBe("0a1b2c");
    }

    @Test("forof lua iterator destructuring with existing variables")
    public forofLuaIteratorDestructuringExistingVar(): void {
        const code = `const arr = ["a", "b", "c"];
            /** @luaIterator */
            function luaIter(): Iterable<[string, string]> {
                let i = 0;
                return (() => arr[i] && [i.toString(), arr[i++]]) as any;
            }
            let result = "";
            let a: string;
            let b: string;
            for ([a, b] of luaIter()) { result += a + b; }
            return result;`;
        const compilerOptions = {
            luaLibImport: LuaLibImportKind.Require,
            luaTarget: LuaTarget.Lua53,
            target: ts.ScriptTarget.ES2015,
        };
        const lua = util.transpileString(code, compilerOptions);
        const result = util.executeLua(lua);
        Expect(result).toBe("0a1b2c");
    }

    @Test("forof lua iterator tuple-return")
    public forofLuaIteratorTupleReturn(): void {
        const code = `const arr = ["a", "b", "c"];
            /** @luaIterator */
            /** @tupleReturn */
            function luaIter(): Iterable<[string, string]> {
                let i = 0;
                /** @tupleReturn */
                function iter() { return arr[i] && [i.toString(), arr[i++]] || []; }
                return iter as any;
            }
            let result = "";
            for (let [a, b] of luaIter()) { result += a + b; }
            return result;`;
        const compilerOptions = {
            luaLibImport: LuaLibImportKind.Require,
            luaTarget: LuaTarget.Lua53,
            target: ts.ScriptTarget.ES2015,
        };
        const lua = util.transpileString(code, compilerOptions);
        const result = util.executeLua(lua);
        Expect(result).toBe("0a1b2c");
    }

    @Test("forof lua iterator tuple-return with existing variables")
    public forofLuaIteratorTupleReturnExistingVars(): void {
        const code = `const arr = ["a", "b", "c"];
            /** @luaIterator */
            /** @tupleReturn */
            function luaIter(): Iterable<[string, string]> {
                let i = 0;
                /** @tupleReturn */
                function iter() { return arr[i] && [i.toString(), arr[i++]] || []; }
                return iter as any;
            }
            let result = "";
            let a: string;
            let b: string;
            for ([a, b] of luaIter()) { result += a + b; }
            return result;`;
        const compilerOptions = {
            luaLibImport: LuaLibImportKind.Require,
            luaTarget: LuaTarget.Lua53,
            target: ts.ScriptTarget.ES2015,
        };
        const lua = util.transpileString(code, compilerOptions);
        const result = util.executeLua(lua);
        Expect(result).toBe("0a1b2c");
    }

    @Test("forof lua iterator tuple-return single variable")
    public forofLuaIteratorTupleReturnSingleVar(): void {
        const code = `/** @luaIterator */
            /** @tupleReturn */
            declare function luaIter(): Iterable<[string, string]>;
            for (let x of luaIter()) {}`;
        const compilerOptions = {
            luaLibImport: LuaLibImportKind.Require,
            luaTarget: LuaTarget.Lua53,
            target: ts.ScriptTarget.ES2015,
        };
        Expect(() => util.transpileString(code, compilerOptions)).toThrowError(
            TranspileError,
            "Unsupported use of lua iterator with TupleReturn decorator in for...of statement. "
            + "You must use a destructuring statement to catch results from a lua iterator with "
            + "the TupleReturn decorator.");
    }

    @Test("forof lua iterator tuple-return single existing variable")
    public forofLuaIteratorTupleReturnSingleExistingVar(): void {
        const code = `/** @luaIterator */
            /** @tupleReturn */
            declare function luaIter(): Iterable<[string, string]>;
            let x: [string, string];
            for (x of luaIter()) {}`;
        const compilerOptions = {
            luaLibImport: LuaLibImportKind.Require,
            luaTarget: LuaTarget.Lua53,
            target: ts.ScriptTarget.ES2015,
        };
        Expect(() => util.transpileString(code, compilerOptions)).toThrowError(
            TranspileError,
            "Unsupported use of lua iterator with TupleReturn decorator in for...of statement. "
            + "You must use a destructuring statement to catch results from a lua iterator with "
            + "the TupleReturn decorator.");
    }

    @TestCase("while (a < b) { i++; }")
    @TestCase("do { i++; } while (a < b)")
    @TestCase("for (let i = 0; i < 3; i++) {}")
    @TestCase("for (let a in b) {}")
    @TestCase("for (let a of b) {}")
    @Test("loop versions")
    public whileVersions(loop: string): void {
        // Transpile
        const lua51 = util.transpileString(loop, { luaTarget: LuaTarget.Lua51 });
        const lua52 = util.transpileString(loop, { luaTarget: LuaTarget.Lua52 });
        const lua53 = util.transpileString(loop, { luaTarget: LuaTarget.Lua53 });
        const luajit = util.transpileString(loop, { luaTarget: LuaTarget.LuaJIT });

        // Assert
        Expect(lua51.indexOf("::__continue0::") !== -1).toBe(false); // No labels in 5.1
        Expect(lua52.indexOf("::__continue0::") !== -1).toBe(true); // Labels from 5.2 onwards
        Expect(lua53.indexOf("::__continue0::") !== -1).toBe(true);
        Expect(luajit.indexOf("::__continue0::") !== -1).toBe(true);
    }

    @Test("for dead code after return")
    public forDeadCodeAfterReturn(): void {
        const result = util.transpileAndExecute(
            `for (let i = 0; i < 10; i++) { return 3; const b = 8; }`);

        Expect(result).toBe(3);
    }

    @Test("for..in dead code after return")
    public forInDeadCodeAfterReturn(): void {
        const result = util.transpileAndExecute(
            `for (let a in {"a": 5, "b": 8}) { return 3; const b = 8; }`);

        Expect(result).toBe(3);
    }

    @Test("for..of dead code after return")
    public forOfDeadCodeAfterReturn(): void {
        const result = util.transpileAndExecute(
            `for (let a of [1,2,4]) { return 3; const b = 8; }`);

        Expect(result).toBe(3);
    }

    @Test("while dead code after return")
    public whileDeadCodeAfterReturn(): void {
        const result = util.transpileAndExecute(
            `while (true) { return 3; const b = 8; }`);

        Expect(result).toBe(3);
    }
}<|MERGE_RESOLUTION|>--- conflicted
+++ resolved
@@ -1,11 +1,7 @@
 import { Expect, Test, TestCase } from "alsatian";
 import * as ts from "typescript";
 import { TranspileError } from "../../src/Errors";
-<<<<<<< HEAD
-import { LuaTarget } from "../../src/CompilerOptions";
-=======
-import { LuaLibImportKind, LuaTarget } from "../../src/Transpiler";
->>>>>>> c880ef62
+import { LuaLibImportKind, LuaTarget } from "../../src/CompilerOptions";
 import * as util from "../src/util";
 
 const deepEqual = require("deep-equal");
